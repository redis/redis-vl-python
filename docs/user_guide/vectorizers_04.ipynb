--- conflicted
+++ resolved
@@ -12,12 +12,9 @@
     "2. HuggingFace\n",
     "3. Vertex AI\n",
     "4. Cohere\n",
-<<<<<<< HEAD
-    "5. VoyageAI\n",
-=======
     "5. Mistral AI\n",
-    "6. Bringing your own vectorizer\n",
->>>>>>> 892563ee
+    "6. VoyageAI\n",
+    "7. Bringing your own vectorizer\n",
     "\n",
     "Before running this notebook, be sure to\n",
     "1. Have installed ``redisvl`` and have that environment active for this notebook.\n",
