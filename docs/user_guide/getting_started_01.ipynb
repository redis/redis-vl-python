{
 "cells": [
  {
   "attachments": {},
   "cell_type": "markdown",
   "metadata": {},
   "source": [
    "# Getting Started with RedisVL\n",
    "\n",
    "RedisVL is a Python library with a dedicated CLI to help load and create vector search indices within Redis. While \n",
    "\n",
    "This notebook will walk through\n",
    "1. Preparing a dataset with vectors.\n",
    "2. Writing data schema for ``redis``\n",
    "3. Loading the data and creating a vector search index\n",
    "4. Performing queries\n",
    "\n",
    "Before running this notebook, be sure to\n",
    "1. Have installed ``redisvl`` and have that environment active for this notebook.\n",
    "2. Have a running Redis instance with RediSearch > 2.4 running."
   ]
  },
  {
   "attachments": {},
   "cell_type": "markdown",
   "metadata": {},
   "source": [
    "## Data Preparation\n",
    "\n",
    "For this example, we will use the following overly simplified dataset\n"
   ]
  },
  {
   "cell_type": "code",
   "execution_count": 2,
   "metadata": {},
   "outputs": [],
   "source": [
    "import numpy as np\n",
    "from jupyterutils import table_print\n",
    "\n",
    "data = [\n",
    "    {'user': 'john', 'age': 1, 'job': 'engineer', 'credit_score': 'high'},\n",
    "    {'user': 'mary', 'age': 2, 'job': 'doctor', 'credit_score': 'low'},\n",
    "    {'user': 'joe', 'age': 3, 'job': 'dentist', 'credit_score': 'medium'}\n",
    "]"
   ]
  },
  {
   "attachments": {},
   "cell_type": "markdown",
   "metadata": {},
   "source": [
    "This will make up 3 entries in Redis (hashes) each with 4 sub-keys (users, age, job, credit_score).\n",
    "\n",
    "Now, we want to add vectors to represent each user. These are just dummy vectors to illustrate the point, but more complex vectors can be created and used as well. For more information on creating embeddings, see this [article](https://mlops.community/vector-similarity-search-from-basics-to-production/).\n",
    "\n",
    "As seen below, the sample vectors need to be turned into bytes before they can be loaded into Redis. Using ``NumPy``, this is fairly trivial."
   ]
  },
  {
   "cell_type": "code",
   "execution_count": 3,
   "metadata": {},
   "outputs": [
    {
     "data": {
      "text/html": [
       "<table><tr><th>user</th><th>age</th><th>job</th><th>credit_score</th><th>user_embedding</th></tr><tr><td>john</td><td>1</td><td>engineer</td><td>high</td><td>b'\\xcd\\xcc\\xcc=\\xcd\\xcc\\xcc=\\x00\\x00\\x00?'</td></tr><tr><td>mary</td><td>2</td><td>doctor</td><td>low</td><td>b'\\xcd\\xcc\\xcc=\\xcd\\xcc\\xcc=\\x00\\x00\\x00?'</td></tr><tr><td>joe</td><td>3</td><td>dentist</td><td>medium</td><td>b'fff?fff?\\xcd\\xcc\\xcc='</td></tr></table>"
      ],
      "text/plain": [
       "<IPython.core.display.HTML object>"
      ]
     },
     "metadata": {},
     "output_type": "display_data"
    }
   ],
   "source": [
    "# converted to bytes for redis\n",
    "vectors = [\n",
    "    np.array([0.1, 0.1, 0.5], dtype=np.float32).tobytes(),\n",
    "    np.array([0.1, 0.1, 0.5], dtype=np.float32).tobytes(),\n",
    "    np.array([0.9, 0.9, 0.1], dtype=np.float32).tobytes(),\n",
    "]\n",
    "\n",
    "for record, vector in zip(data, vectors):\n",
    "    record[\"user_embedding\"] = vector\n",
    "\n",
    "table_print(data)"
   ]
  },
  {
   "attachments": {},
   "cell_type": "markdown",
   "metadata": {},
   "source": [
    "\n",
    "Our dataset is now ready to be used with ``redisvl``. The next step is to define the schema for the data."
   ]
  },
  {
   "attachments": {},
   "cell_type": "markdown",
   "metadata": {},
   "source": [
    "## Define Index Schema\n",
    "\n",
    "In order for ``redisvl`` to be flexible for many types of data, it uses a schema specified in either a python dictionary or a yaml file. There are a couple main components\n",
    "\n",
    "1. index specification\n",
    "2. field specification\n",
    "\n",
    "The index specification determines how data will be stored in Redis. This includes\n",
    "- ``name``: the name of the index\n",
    "- (Optional) ``prefix``: key prefix for each loaded entry\n",
    "\n",
    "The field specification determines what fields within the dataset will be available for queries. Each field corresponds to the name of a **column** within the dataset. The values within each specified column are arguments for the creation of that index that correspond directly to ``redis-py`` arguments.\n",
    "\n",
    "So for example, given the above dataset, the following schema can be used.\n",
    "\n",
    "\n",
    "```yaml\n",
    "\n",
    "index:\n",
    "  name: user_index\n",
    "  prefix: v1\n",
    "\n",
    "fields:\n",
    "    # define tag fields\n",
    "    tag:\n",
    "        - name: user\n",
    "        - name: job\n",
    "        - name: credit_store\n",
    "    # define numeric fields\n",
    "    numeric:\n",
    "        - name: age\n",
    "    # define vector fields\n",
    "    vector:\n",
    "        - name: user_embedding\n",
    "          algorithm: hnsw\n",
    "          distance_metric: cosine\n",
    "\n",
    "```\n",
    "\n",
    "In Python, this looks like:"
   ]
  },
  {
   "cell_type": "code",
   "execution_count": 4,
   "metadata": {},
   "outputs": [],
   "source": [
    "schema = {\n",
    "    \"index\": {\n",
    "        \"name\": \"user_index\",\n",
    "        \"prefix\": \"v1\",\n",
    "    },\n",
    "    \"fields\": {\n",
    "        \"tag\": [{\"name\": \"credit_score\"}],\n",
    "        \"text\": [{\"name\": \"job\"}],\n",
    "        \"numeric\": [{\"name\": \"age\"}],\n",
    "        \"vector\": [{\n",
    "                \"name\": \"user_embedding\",\n",
    "                \"dims\": 3,\n",
    "                \"distance_metric\": \"cosine\",\n",
    "                \"algorithm\": \"flat\",\n",
    "                \"datatype\": \"float32\"}\n",
    "        ]\n",
    "    },\n",
    "}\n"
   ]
  },
  {
   "attachments": {},
   "cell_type": "markdown",
   "metadata": {},
   "source": [
    "## Create a ``SearchIndex``\n",
    "\n",
    "With the data and the index schema defined, we can now use ``redisvl`` as a library to create a search index as follows.\n",
    "\n",
    "Note that at this point, the index will have no entries. With Redis, this is fine as new entries from this index (or that follow the schema) will automatically be indexed in the background in Redis."
   ]
  },
  {
   "cell_type": "code",
   "execution_count": 7,
   "metadata": {},
   "outputs": [],
   "source": [
    "from redisvl.index import SearchIndex\n",
    "\n",
    "# construct a search index from the schema\n",
    "index = SearchIndex.from_dict(schema) # or SearchIndex.from_yaml(\"schema.yaml\") for yaml files\n",
    "\n",
    "# connect to local redis instance\n",
    "index.connect(\"redis://localhost:6379\")\n",
    "\n",
    "# create the index (no data yet)\n",
    "index.create(overwrite=True)"
   ]
  },
  {
   "cell_type": "code",
   "execution_count": 8,
   "metadata": {},
   "outputs": [
    {
     "name": "stdout",
     "output_type": "stream",
     "text": [
<<<<<<< HEAD
      "\u001b[32m18:58:50\u001b[0m \u001b[34m[RedisVL]\u001b[0m \u001b[1;30mINFO\u001b[0m   Indices:\n",
      "\u001b[32m18:58:50\u001b[0m \u001b[34m[RedisVL]\u001b[0m \u001b[1;30mINFO\u001b[0m   1. user_index\n"
=======
      "\u001b[32m14:56:24\u001b[0m \u001b[34m[RedisVL]\u001b[0m \u001b[1;30mINFO\u001b[0m   Indices:\n",
      "\u001b[32m14:56:24\u001b[0m \u001b[34m[RedisVL]\u001b[0m \u001b[1;30mINFO\u001b[0m   1. user_index\n"
>>>>>>> d5c1b503
     ]
    }
   ],
   "source": [
    "# use the CLI to see the created index\n",
    "!rvl index listall"
   ]
  },
  {
   "cell_type": "code",
   "execution_count": 12,
   "metadata": {},
   "outputs": [
    {
     "name": "stdout",
     "output_type": "stream",
     "text": [
      "\u001b[32m18:59:39\u001b[0m \u001b[34m[RedisVL]\u001b[0m \u001b[1;30mINFO\u001b[0m   Index information:\n",
      "\n",
      "\n",
      "Index Information:\n",
      "╭──────────────┬────────────────┬────────────┬─────────────────┬────────────╮\n",
      "│ Index Name   │ Storage Type   │ Prefixes   │ Index Options   │   Indexing │\n",
      "├──────────────┼────────────────┼────────────┼─────────────────┼────────────┤\n",
      "│ user_index   │ HASH           │ ['v1']     │ []              │          0 │\n",
      "╰──────────────┴────────────────┴────────────┴─────────────────┴────────────╯\n",
      "Index Fields:\n",
      "╭────────────────┬────────────────┬─────────┬────────────────┬────────────────╮\n",
      "│ Name           │ Attribute      │ Type    │ Field Option   │ Option Value   │\n",
      "├────────────────┼────────────────┼─────────┼────────────────┼────────────────┤\n",
      "│ credit_score   │ credit_score   │ TAG     │ SEPARATOR      │ ,              │\n",
      "│ job            │ job            │ TEXT    │ WEIGHT         │ 1              │\n",
      "│ age            │ age            │ NUMERIC │                │                │\n",
      "│ user_embedding │ user_embedding │ VECTOR  │                │                │\n",
      "╰────────────────┴────────────────┴─────────┴────────────────┴────────────────╯\n"
     ]
    }
   ],
   "source": [
    "# use the CLI to print fields in the index\n",
    "!rvl index info -i user_index"
   ]
  },
  {
   "cell_type": "markdown",
   "metadata": {},
   "source": [
    "## Load Data into the Index\n",
    "\n",
    "Now that an index exists, data can be loaded into redis through the ``SearchIndex.load()`` function"
   ]
  },
  {
   "cell_type": "code",
   "execution_count": 13,
   "metadata": {},
   "outputs": [],
   "source": [
    "# load expects an iterable of dictionaries\n",
    "index.load(data)"
   ]
  },
  {
   "attachments": {},
   "cell_type": "markdown",
   "metadata": {},
   "source": [
    "## Executing Queries\n",
    "\n",
    "Next we will run a vector query on our newly populated index. This example will use a simple vector to demonstrate how vector similarity works. Vectors in production will be much larger than 3 floats and often require Machine Learning models (i.e. Huggingface sentence transformers) or an embeddings API (Cohere, OpenAI) to create."
   ]
  },
  {
   "cell_type": "code",
   "execution_count": 14,
   "metadata": {},
   "outputs": [
    {
     "data": {
      "text/html": [
       "<table><tr><th>id</th><th>vector_distance</th><th>user</th><th>age</th><th>job</th><th>credit_score</th></tr><tr><td>v1:7f2670effaa140adacc13a4a74eac358</td><td>0</td><td>john</td><td>1</td><td>engineer</td><td>high</td></tr><tr><td>v1:7f01fd2181f44eb181caf6262b1a2a6e</td><td>0</td><td>mary</td><td>2</td><td>doctor</td><td>low</td></tr><tr><td>v1:6a6fee8801cd48ecadad722cca4962bf</td><td>0.653301358223</td><td>joe</td><td>3</td><td>dentist</td><td>medium</td></tr></table>"
      ],
      "text/plain": [
       "<IPython.core.display.HTML object>"
      ]
     },
     "metadata": {},
     "output_type": "display_data"
    }
   ],
   "source": [
    "from redisvl.query import VectorQuery\n",
    "from jupyterutils import result_print\n",
    "\n",
    "# create a vector query returning a number of results\n",
    "# with specific fields to return.\n",
    "query = VectorQuery(\n",
    "    vector=[0.1, 0.1, 0.5],\n",
    "    vector_field_name=\"user_embedding\",\n",
    "    return_fields=[\"user\", \"age\", \"job\", \"credit_score\", \"vector_distance\"],\n",
    "    num_results=3\n",
    ")\n",
    "\n",
    "# use the SearchIndex instance (or Redis client) to execute the query\n",
    "results = index.query(query)\n",
    "result_print(results)"
   ]
  },
  {
   "cell_type": "markdown",
   "metadata": {},
   "source": [
    "## Connecting to an Existing Index\n",
    "\n",
    "If you have an existing index, you can connect to it using the ``SearchIndex.from_existing()`` function. This will return a ``SearchIndex`` object that can be used to execute queries.\n"
   ]
  },
  {
   "cell_type": "code",
   "execution_count": 15,
   "metadata": {},
   "outputs": [
    {
     "data": {
      "text/html": [
       "<table><tr><th>id</th><th>vector_distance</th><th>user</th><th>age</th><th>job</th><th>credit_score</th></tr><tr><td>v1:7f2670effaa140adacc13a4a74eac358</td><td>0</td><td>john</td><td>1</td><td>engineer</td><td>high</td></tr><tr><td>v1:7f01fd2181f44eb181caf6262b1a2a6e</td><td>0</td><td>mary</td><td>2</td><td>doctor</td><td>low</td></tr><tr><td>v1:6a6fee8801cd48ecadad722cca4962bf</td><td>0.653301358223</td><td>joe</td><td>3</td><td>dentist</td><td>medium</td></tr></table>"
      ],
      "text/plain": [
       "<IPython.core.display.HTML object>"
      ]
     },
     "metadata": {},
     "output_type": "display_data"
    }
   ],
   "source": [
    "# create a new SearchIndex instance from an existing index\n",
    "existing_index = SearchIndex.from_existing(\"user_index\", \"redis://localhost:6379\")\n",
    "\n",
    "# run the same query\n",
    "results = existing_index.query(query)\n",
    "result_print(results)"
   ]
  },
  {
   "cell_type": "markdown",
   "metadata": {},
   "source": [
    "## Asynchronous Search\n",
    "\n",
    "The AsyncSearchIndex class allows for queries, index creation, and data loading to be done asynchronously. This is useful for large datasets that may take a long time to load into Redis, for queries that may take a long time to execute, or for asynchronous applications that need to execute queries in the background like a FastAPI application."
   ]
  },
  {
   "cell_type": "code",
<<<<<<< HEAD
   "execution_count": 16,
=======
   "execution_count": 9,
>>>>>>> d5c1b503
   "metadata": {},
   "outputs": [
    {
     "data": {
      "text/html": [
       "<table><tr><th>id</th><th>vector_distance</th><th>user</th><th>age</th><th>job</th><th>credit_score</th></tr><tr><td>v1:ecac61a5802448f695d775d50e925826</td><td>0</td><td>john</td><td>1</td><td>engineer</td><td>high</td></tr><tr><td>v1:20198d650bb84295a9c718680a7506b1</td><td>0</td><td>mary</td><td>2</td><td>doctor</td><td>low</td></tr><tr><td>v1:a7e9aa9466834e00ab91f69aae7bc71e</td><td>0.653301358223</td><td>joe</td><td>3</td><td>dentist</td><td>medium</td></tr></table>"
      ],
      "text/plain": [
       "<IPython.core.display.HTML object>"
      ]
     },
     "metadata": {},
     "output_type": "display_data"
    }
   ],
   "source": [
    "## Asynchronous Search\n",
    "from redisvl.index import AsyncSearchIndex\n",
    "\n",
    "# construct a search index from the schema\n",
    "index = AsyncSearchIndex.from_dict(schema)\n",
    "\n",
    "# connect to local redis instance\n",
    "index.connect(\"redis://localhost:6379\")\n",
    "\n",
    "# create the index (no data yet)\n",
    "await index.create(overwrite=True)\n",
    "\n",
    "# load the data again but asynchronously\n",
    "await index.load(data)\n",
    "\n",
    "# run the same vector query but asynchronously\n",
    "results = await index.query(query)\n",
    "result_print(results)"
   ]
  },
  {
   "cell_type": "code",
   "execution_count": 18,
   "metadata": {},
   "outputs": [
    {
     "name": "stdout",
     "output_type": "stream",
     "text": [
      "\n",
      "Statistics:\n",
      "╭─────────────────────────────┬─────────────╮\n",
      "│ Stat Key                    │ Value       │\n",
      "├─────────────────────────────┼─────────────┤\n",
      "│ num_docs                    │ 3           │\n",
      "│ num_terms                   │ 4           │\n",
      "│ max_doc_id                  │ 3           │\n",
      "│ num_records                 │ 13          │\n",
      "│ percent_indexed             │ 1           │\n",
      "│ hash_indexing_failures      │ 0           │\n",
      "│ number_of_uses              │ 3           │\n",
      "│ bytes_per_record_avg        │ 2.46154     │\n",
      "│ doc_table_size_mb           │ 0.000294685 │\n",
      "│ inverted_sz_mb              │ 3.05176e-05 │\n",
      "│ key_table_size_mb           │ 0.000110626 │\n",
      "│ offset_bits_per_record_avg  │ 8           │\n",
      "│ offset_vectors_sz_mb        │ 3.8147e-06  │\n",
      "│ offsets_per_term_avg        │ 0.307692    │\n",
      "│ records_per_doc_avg         │ 4.33333     │\n",
      "│ sortable_values_size_mb     │ 0           │\n",
      "│ total_indexing_time         │ 0.151       │\n",
      "│ total_inverted_index_blocks │ 8           │\n",
      "│ vector_index_sz_mb          │ 0.164604    │\n",
      "╰─────────────────────────────┴─────────────╯\n"
     ]
    }
   ],
   "source": [
    "# We can also use the CLI to check the stats for the index we just used\n",
    "!rvl stats -i user_index"
   ]
  },
  {
   "cell_type": "code",
   "execution_count": null,
   "metadata": {},
   "outputs": [],
   "source": []
  }
 ],
 "metadata": {
  "kernelspec": {
   "display_name": "Python 3.8.13 ('redisvl2')",
   "language": "python",
   "name": "python3"
  },
  "language_info": {
   "codemirror_mode": {
    "name": "ipython",
    "version": 3
   },
   "file_extension": ".py",
   "mimetype": "text/x-python",
   "name": "python",
   "nbconvert_exporter": "python",
   "pygments_lexer": "ipython3",
   "version": "3.9.12"
  },
  "orig_nbformat": 4,
  "vscode": {
   "interpreter": {
    "hash": "9b1e6e9c2967143209c2f955cb869d1d3234f92dc4787f49f155f3abbdfb1316"
   }
  }
 },
 "nbformat": 4,
 "nbformat_minor": 2
}<|MERGE_RESOLUTION|>--- conflicted
+++ resolved
@@ -211,13 +211,8 @@
      "name": "stdout",
      "output_type": "stream",
      "text": [
-<<<<<<< HEAD
       "\u001b[32m18:58:50\u001b[0m \u001b[34m[RedisVL]\u001b[0m \u001b[1;30mINFO\u001b[0m   Indices:\n",
       "\u001b[32m18:58:50\u001b[0m \u001b[34m[RedisVL]\u001b[0m \u001b[1;30mINFO\u001b[0m   1. user_index\n"
-=======
-      "\u001b[32m14:56:24\u001b[0m \u001b[34m[RedisVL]\u001b[0m \u001b[1;30mINFO\u001b[0m   Indices:\n",
-      "\u001b[32m14:56:24\u001b[0m \u001b[34m[RedisVL]\u001b[0m \u001b[1;30mINFO\u001b[0m   1. user_index\n"
->>>>>>> d5c1b503
      ]
     }
    ],
@@ -373,11 +368,7 @@
   },
   {
    "cell_type": "code",
-<<<<<<< HEAD
    "execution_count": 16,
-=======
-   "execution_count": 9,
->>>>>>> d5c1b503
    "metadata": {},
    "outputs": [
     {
