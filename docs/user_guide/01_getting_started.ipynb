{
 "cells": [
  {
   "attachments": {},
   "cell_type": "markdown",
   "metadata": {},
   "source": [
    "# Getting Started with RedisVL\n",
    "`redisvl` is a versatile Python library with an integrated CLI, designed to enhance AI applications using Redis. This guide will walk you through the following steps:\n",
    "\n",
    "1. Defining an `IndexSchema`\n",
    "2. Preparing a sample dataset\n",
    "3. Creating a `SearchIndex` object\n",
    "4. Testing `rvl` CLI functionality\n",
    "5. Loading the sample data\n",
    "6. Building `VectorQuery` objects and executing searches\n",
    "7. Updating a `SearchIndex` object\n",
    "\n",
    "...and more!\n",
    "\n",
    "Prerequisites:\n",
    "- Ensure `redisvl` is installed in your Python environment.\n",
    "- Have a running instance of [Redis Stack](https://redis.io/docs/install/install-stack/) or [Redis Cloud](https://redis.io/cloud).\n",
    "\n",
    "_____"
   ]
  },
  {
   "attachments": {},
   "cell_type": "markdown",
   "metadata": {},
   "source": [
    "## Define an `IndexSchema`\n",
    "\n",
    "The `IndexSchema` maintains crucial **index configuration** and **field definitions** to\n",
    "enable search with Redis. For ease of use, the schema can be constructed from a\n",
    "python dictionary or yaml file.\n",
    "\n",
    "### Example Schema Creation\n",
    "Consider a dataset with user information, including `job`, `age`, `credit_score`,\n",
    "and a 3-dimensional `user_embedding` vector.\n",
    "\n",
    "You must also decide on a Redis index name and key prefix to use for this\n",
    "dataset. Below are example schema definitions in both YAML and Dict format.\n",
    "\n",
    "**YAML Definition:**\n",
    "\n",
    "```yaml\n",
    "version: '0.1.0'\n",
    "\n",
    "index:\n",
    "  name: user_simple\n",
    "  prefix: user_simple_docs\n",
    "\n",
    "fields:\n",
    "    - name: user\n",
    "      type: tag\n",
    "    - name: credit_score\n",
    "      type: tag\n",
    "    - name: job\n",
    "      type: text\n",
    "    - name: age\n",
    "      type: numeric\n",
    "    - name: user_embedding\n",
    "      type: vector\n",
    "      attrs:\n",
    "        algorithm: flat\n",
    "        dims: 3\n",
    "        distance_metric: cosine\n",
    "        datatype: float32\n",
    "```\n",
    "> Store this in a local file, such as `schema.yaml`, for RedisVL usage."
   ]
  },
  {
   "cell_type": "markdown",
   "metadata": {},
   "source": [
    "**Python Dictionary:**"
   ]
  },
  {
   "cell_type": "code",
   "execution_count": 3,
   "metadata": {},
   "outputs": [],
   "source": [
    "schema = {\n",
    "    \"index\": {\n",
    "        \"name\": \"user_simple\",\n",
    "        \"prefix\": \"user_simple_docs\",\n",
    "    },\n",
    "    \"fields\": [\n",
    "        {\"name\": \"user\", \"type\": \"tag\"},\n",
    "        {\"name\": \"credit_score\", \"type\": \"tag\"},\n",
    "        {\"name\": \"job\", \"type\": \"text\"},\n",
    "        {\"name\": \"age\", \"type\": \"numeric\"},\n",
    "        {\n",
    "            \"name\": \"user_embedding\",\n",
    "            \"type\": \"vector\",\n",
    "            \"attrs\": {\n",
    "                \"dims\": 3,\n",
    "                \"distance_metric\": \"cosine\",\n",
    "                \"algorithm\": \"flat\",\n",
    "                \"datatype\": \"float32\"\n",
    "            }\n",
    "        }\n",
    "    ]\n",
    "}"
   ]
  },
  {
   "attachments": {},
   "cell_type": "markdown",
   "metadata": {},
   "source": [
    "## Sample Dataset Preparation\n",
    "\n",
    "Below, create a mock dataset with `user`, `job`, `age`, `credit_score`, and\n",
    "`user_embedding` fields. The `user_embedding` vectors are synthetic examples\n",
    "for demonstration purposes.\n",
    "\n",
    "For more information on creating real-world embeddings, refer to this\n",
    "[article](https://mlops.community/vector-similarity-search-from-basics-to-production/)."
   ]
  },
  {
   "cell_type": "code",
   "execution_count": 4,
   "metadata": {},
   "outputs": [],
   "source": [
    "import numpy as np\n",
    "\n",
    "\n",
    "data = [\n",
    "    {\n",
    "        'user': 'john',\n",
    "        'age': 1,\n",
    "        'job': 'engineer',\n",
    "        'credit_score': 'high',\n",
    "        'user_embedding': np.array([0.1, 0.1, 0.5], dtype=np.float32).tobytes()\n",
    "    },\n",
    "    {\n",
    "        'user': 'mary',\n",
    "        'age': 2,\n",
    "        'job': 'doctor',\n",
    "        'credit_score': 'low',\n",
    "        'user_embedding': np.array([0.1, 0.1, 0.5], dtype=np.float32).tobytes()\n",
    "    },\n",
    "    {\n",
    "        'user': 'joe',\n",
    "        'age': 3,\n",
    "        'job': 'dentist',\n",
    "        'credit_score': 'medium',\n",
    "        'user_embedding': np.array([0.9, 0.9, 0.1], dtype=np.float32).tobytes()\n",
    "    }\n",
    "]"
   ]
  },
  {
   "attachments": {},
   "cell_type": "markdown",
   "metadata": {},
   "source": [
    ">As seen above, the sample `user_embedding` vectors are converted into bytes. Using the `NumPy`, this is fairly trivial."
   ]
  },
  {
   "attachments": {},
   "cell_type": "markdown",
   "metadata": {},
   "source": [
    "## Create a `SearchIndex`\n",
    "\n",
    "With the schema and sample dataset ready, instantiate a `SearchIndex`:"
   ]
  },
  {
   "cell_type": "code",
   "execution_count": 5,
   "metadata": {},
   "outputs": [],
   "source": [
    "from redisvl.index import SearchIndex\n",
    "\n",
    "index = SearchIndex.from_dict(schema)\n",
    "# or use .from_yaml('schema_file.yaml')"
   ]
  },
  {
   "cell_type": "markdown",
   "metadata": {},
   "source": [
    "Now we also need to facilitate a Redis connection. There are a few ways to do this:\n",
    "\n",
    "- Create & manage your own client connection (recommended)\n",
    "- Provide a Redis URL and let RedisVL connect on your behalf (by default, it will connect to \"redis://localhost:6379\")"
   ]
  },
  {
   "cell_type": "markdown",
   "metadata": {},
   "source": [
    "### Bring your own Redis connection instance\n",
    "\n",
    "This is ideal in scenarios where you have custom settings on the connection instance or if your application will share a connection pool:"
   ]
  },
  {
   "cell_type": "code",
<<<<<<< HEAD
   "execution_count": 6,
=======
   "execution_count": 4,
>>>>>>> 20c69bd1
   "metadata": {},
   "outputs": [
    {
     "data": {
      "text/plain": [
       "<redisvl.index.index.SearchIndex at 0x10faca900>"
      ]
     },
     "execution_count": 4,
     "metadata": {},
     "output_type": "execute_result"
    }
   ],
   "source": [
    "from redis import Redis\n",
    "\n",
    "client = Redis.from_url(\"redis://localhost:6379\")\n",
    "index = SearchIndex.from_dict(schema, redis_client=client)\n",
    "\n",
    "# alternatively, provide an async Redis client object to enable async index operations\n",
    "# from redis.asyncio import Redis\n",
    "# from redisvl.index import AsyncSearchIndex\n",
    "# client = Redis.from_url(\"redis://localhost:6379\")\n",
    "# index = AsyncSearchIndex.from_dict(schema, redis_client=client)\n"
   ]
  },
  {
   "cell_type": "markdown",
   "metadata": {},
   "source": [
    "### Let the index manage the connection instance\n",
    "\n",
    "This is ideal for simple cases:"
   ]
  },
  {
   "cell_type": "code",
   "execution_count": 7,
   "metadata": {},
<<<<<<< HEAD
   "outputs": [],
=======
   "outputs": [
    {
     "data": {
      "text/plain": [
       "<redisvl.index.index.SearchIndex at 0x10faca900>"
      ]
     },
     "execution_count": 5,
     "metadata": {},
     "output_type": "execute_result"
    }
   ],
>>>>>>> 20c69bd1
   "source": [
    "index = SearchIndex.from_dict(schema, redis_url=\"redis://localhost:6379\")\n",
    "\n",
    "# If you don't specify a client or Redis URL, the index will attempt to\n",
    "# connect to Redis at the default address (\"redis://localhost:6379\")."
   ]
  },
  {
   "cell_type": "markdown",
   "metadata": {},
   "source": [
    "### Create the underlying index\n",
    "\n",
    "Now that we are connected to Redis, we need to run the create command."
   ]
  },
  {
   "cell_type": "code",
   "execution_count": 8,
   "metadata": {},
   "outputs": [],
   "source": [
    "index.create(overwrite=True)"
   ]
  },
  {
   "cell_type": "markdown",
   "metadata": {},
   "source": [
    ">Note that at this point, the index has no entries. Data loading follows."
   ]
  },
  {
   "cell_type": "markdown",
   "metadata": {},
   "source": [
    "## Inspect with the `rvl` CLI\n",
    "Use the `rvl` CLI to inspect the created index and its fields:"
   ]
  },
  {
   "cell_type": "code",
   "execution_count": 9,
   "metadata": {},
   "outputs": [
    {
     "name": "stdout",
     "output_type": "stream",
     "text": [
<<<<<<< HEAD
      "\u001b[32m11:28:30\u001b[0m \u001b[34m[RedisVL]\u001b[0m \u001b[1;30mINFO\u001b[0m   Indices:\n",
      "\u001b[32m11:28:30\u001b[0m \u001b[34m[RedisVL]\u001b[0m \u001b[1;30mINFO\u001b[0m   1. user_simple\n"
=======
      "\u001b[32m11:50:15\u001b[0m \u001b[34m[RedisVL]\u001b[0m \u001b[1;30mINFO\u001b[0m   Indices:\n",
      "\u001b[32m11:50:15\u001b[0m \u001b[34m[RedisVL]\u001b[0m \u001b[1;30mINFO\u001b[0m   1. user_simple\n"
>>>>>>> 20c69bd1
     ]
    }
   ],
   "source": [
    "!rvl index listall"
   ]
  },
  {
   "cell_type": "code",
   "execution_count": 10,
   "metadata": {},
   "outputs": [
    {
     "name": "stdout",
     "output_type": "stream",
     "text": [
      "\n",
      "\n",
      "Index Information:\n",
      "╭──────────────┬────────────────┬──────────────────────┬─────────────────┬────────────╮\n",
      "│ Index Name   │ Storage Type   │ Prefixes             │ Index Options   │   Indexing │\n",
      "├──────────────┼────────────────┼──────────────────────┼─────────────────┼────────────┤\n",
      "│ user_simple  │ HASH           │ ['user_simple_docs'] │ []              │          0 │\n",
      "╰──────────────┴────────────────┴──────────────────────┴─────────────────┴────────────╯\n",
      "Index Fields:\n",
      "╭────────────────┬────────────────┬─────────┬────────────────┬────────────────┬────────────────┬────────────────┬────────────────┬────────────────┬─────────────────┬────────────────╮\n",
      "│ Name           │ Attribute      │ Type    │ Field Option   │ Option Value   │ Field Option   │ Option Value   │ Field Option   │   Option Value │ Field Option    │ Option Value   │\n",
      "├────────────────┼────────────────┼─────────┼────────────────┼────────────────┼────────────────┼────────────────┼────────────────┼────────────────┼─────────────────┼────────────────┤\n",
      "│ user           │ user           │ TAG     │ SEPARATOR      │ ,              │                │                │                │                │                 │                │\n",
      "│ credit_score   │ credit_score   │ TAG     │ SEPARATOR      │ ,              │                │                │                │                │                 │                │\n",
      "│ job            │ job            │ TEXT    │ WEIGHT         │ 1              │                │                │                │                │                 │                │\n",
      "│ age            │ age            │ NUMERIC │                │                │                │                │                │                │                 │                │\n",
      "│ user_embedding │ user_embedding │ VECTOR  │ algorithm      │ FLAT           │ data_type      │ FLOAT32        │ dim            │              3 │ distance_metric │ COSINE         │\n",
      "╰────────────────┴────────────────┴─────────┴────────────────┴────────────────┴────────────────┴────────────────┴────────────────┴────────────────┴─────────────────┴────────────────╯\n"
     ]
    }
   ],
   "source": [
    "!rvl index info -i user_simple"
   ]
  },
  {
   "cell_type": "markdown",
   "metadata": {},
   "source": [
    "## Load Data to `SearchIndex`\n",
    "\n",
    "Load the sample dataset to Redis:"
   ]
  },
  {
   "cell_type": "code",
   "execution_count": 11,
   "metadata": {},
   "outputs": [
    {
     "name": "stdout",
     "output_type": "stream",
     "text": [
<<<<<<< HEAD
      "['user_simple_docs:01JM2YY8AYEH44NDKDE657ARKK', 'user_simple_docs:01JM2YY8AY3GNT0YYFWBSAK4N7', 'user_simple_docs:01JM2YY8AY4FTMMTQANJR3M4RE']\n"
=======
      "['user_simple_docs:01JM2NWFWNH0BNA640MT5DS8BD', 'user_simple_docs:01JM2NWFWNF4S2V4E4HYG25CVA', 'user_simple_docs:01JM2NWFWNBFXJJ4PV9F4KMJSE']\n"
>>>>>>> 20c69bd1
     ]
    }
   ],
   "source": [
    "keys = index.load(data)\n",
    "\n",
    "print(keys)"
   ]
  },
  {
   "cell_type": "markdown",
   "metadata": {},
   "source": [
    ">By default, `load` will create a unique Redis key as a combination of the index key `prefix` and a random ULID. You can also customize the key by providing direct keys or pointing to a specified `id_field` on load."
   ]
  },
  {
   "cell_type": "markdown",
   "metadata": {},
   "source": [
    "### Upsert the index with new data\n",
    "Upsert data by using the `load` method again:"
   ]
  },
  {
   "cell_type": "code",
   "execution_count": 12,
   "metadata": {},
   "outputs": [
    {
     "name": "stdout",
     "output_type": "stream",
     "text": [
<<<<<<< HEAD
      "['user_simple_docs:01JM2YY8B4RVK4A3MC80PFP2D8']\n"
=======
      "['user_simple_docs:01JM2NWJGYMJ0QTR5YB4MB0BX9']\n"
>>>>>>> 20c69bd1
     ]
    }
   ],
   "source": [
    "# Add more data\n",
    "new_data = [{\n",
    "    'user': 'tyler',\n",
    "    'age': 9,\n",
    "    'job': 'engineer',\n",
    "    'credit_score': 'high',\n",
    "    'user_embedding': np.array([0.1, 0.3, 0.5], dtype=np.float32).tobytes()\n",
    "}]\n",
    "keys = index.load(new_data)\n",
    "\n",
    "print(keys)"
   ]
  },
  {
   "attachments": {},
   "cell_type": "markdown",
   "metadata": {},
   "source": [
    "## Creating `VectorQuery` Objects\n",
    "\n",
    "Next we will create a vector query object for our newly populated index. This example will use a simple vector to demonstrate how vector similarity works. Vectors in production will likely be much larger than 3 floats and often require Machine Learning models (i.e. Huggingface sentence transformers) or an embeddings API (Cohere, OpenAI). `redisvl` provides a set of [Vectorizers](https://docs.redisvl.com/en/latest/user_guide/vectorizers_04.html#openai) to assist in vector creation."
   ]
  },
  {
   "cell_type": "code",
   "execution_count": 13,
   "metadata": {},
   "outputs": [],
   "source": [
    "from redisvl.query import VectorQuery\n",
    "from jupyterutils import result_print\n",
    "\n",
    "query = VectorQuery(\n",
    "    vector=[0.1, 0.1, 0.5],\n",
    "    vector_field_name=\"user_embedding\",\n",
    "    return_fields=[\"user\", \"age\", \"job\", \"credit_score\", \"vector_distance\"],\n",
    "    num_results=3\n",
    ")"
   ]
  },
  {
   "cell_type": "markdown",
   "metadata": {},
   "source": [
    "### Executing queries\n",
    "With our `VectorQuery` object defined above, we can execute the query over the `SearchIndex` using the `query` method."
   ]
  },
  {
   "cell_type": "code",
   "execution_count": 14,
   "metadata": {},
   "outputs": [
    {
     "name": "stdout",
     "output_type": "stream",
     "text": [
      "*=>[KNN 3 @user_embedding $vector AS vector_distance] RETURN 6 user age job credit_score vector_distance vector_distance SORTBY vector_distance ASC DIALECT 2 LIMIT 0 3\n"
     ]
    },
    {
     "data": {
      "text/html": [
       "<table><tr><th>vector_distance</th><th>user</th><th>age</th><th>job</th><th>credit_score</th></tr><tr><td>0</td><td>john</td><td>1</td><td>engineer</td><td>high</td></tr><tr><td>0</td><td>mary</td><td>2</td><td>doctor</td><td>low</td></tr><tr><td>0.0566299557686</td><td>tyler</td><td>9</td><td>engineer</td><td>high</td></tr></table>"
      ],
      "text/plain": [
       "<IPython.core.display.HTML object>"
      ]
     },
     "metadata": {},
     "output_type": "display_data"
    }
   ],
   "source": [
    "results = index.query(query)\n",
    "result_print(results)"
   ]
  },
  {
   "cell_type": "markdown",
   "metadata": {},
   "source": [
    "## Using an Asynchronous Redis Client\n",
    "\n",
    "The `AsyncSearchIndex` class along with an async Redis python client allows for queries, index creation, and data loading to be done asynchronously. This is the\n",
    "recommended route for working with `redisvl` in production-like settings."
   ]
  },
  {
   "cell_type": "code",
<<<<<<< HEAD
   "execution_count": 15,
=======
   "execution_count": 13,
>>>>>>> 20c69bd1
   "metadata": {},
   "outputs": [
    {
     "data": {
      "text/plain": [
       "{'index': {'name': 'user_simple', 'prefix': 'user_simple_docs'},\n",
       " 'fields': [{'name': 'user', 'type': 'tag'},\n",
       "  {'name': 'credit_score', 'type': 'tag'},\n",
       "  {'name': 'job', 'type': 'text'},\n",
       "  {'name': 'age', 'type': 'numeric'},\n",
       "  {'name': 'user_embedding',\n",
       "   'type': 'vector',\n",
       "   'attrs': {'dims': 3,\n",
       "    'distance_metric': 'cosine',\n",
       "    'algorithm': 'flat',\n",
       "    'datatype': 'float32'}}]}"
      ]
     },
     "execution_count": 13,
     "metadata": {},
     "output_type": "execute_result"
    }
   ],
   "source": [
    "schema"
   ]
  },
  {
   "cell_type": "code",
   "execution_count": 14,
   "metadata": {},
   "outputs": [
    {
     "data": {
      "text/plain": [
       "<redisvl.index.index.AsyncSearchIndex at 0x10facacf0>"
      ]
     },
     "execution_count": 14,
     "metadata": {},
     "output_type": "execute_result"
    }
   ],
   "source": [
    "from redisvl.index import AsyncSearchIndex\n",
    "from redis.asyncio import Redis\n",
    "\n",
    "client = Redis.from_url(\"redis://localhost:6379\")\n",
    "\n",
    "index = AsyncSearchIndex.from_dict(schema, redis_client=client)"
   ]
  },
  {
   "cell_type": "code",
<<<<<<< HEAD
   "execution_count": 16,
=======
   "execution_count": 15,
>>>>>>> 20c69bd1
   "metadata": {},
   "outputs": [
    {
     "data": {
      "text/html": [
       "<table><tr><th>vector_distance</th><th>user</th><th>age</th><th>job</th><th>credit_score</th></tr><tr><td>0</td><td>john</td><td>1</td><td>engineer</td><td>high</td></tr><tr><td>0</td><td>mary</td><td>2</td><td>doctor</td><td>low</td></tr><tr><td>0.0566299557686</td><td>tyler</td><td>9</td><td>engineer</td><td>high</td></tr></table>"
      ],
      "text/plain": [
       "<IPython.core.display.HTML object>"
      ]
     },
     "metadata": {},
     "output_type": "display_data"
    }
   ],
   "source": [
    "# execute the vector query async\n",
    "results = await index.query(query)\n",
    "result_print(results)"
   ]
  },
  {
   "cell_type": "markdown",
   "metadata": {},
   "source": [
    "## Updating a schema\n",
    "In some scenarios, it makes sense to update the index schema. With Redis and `redisvl`, this is easy because Redis can keep the underlying data in place while you change or make updates to the index configuration."
   ]
  },
  {
   "cell_type": "markdown",
   "metadata": {},
   "source": [
    "So for our scenario, let's imagine we want to reindex this data in 2 ways:\n",
    "- by using a `Tag` type for `job` field instead of `Text`\n",
    "- by using an `hnsw` vector index for the `user_embedding` field instead of a `flat` vector index"
   ]
  },
  {
   "cell_type": "code",
<<<<<<< HEAD
   "execution_count": 17,
=======
   "execution_count": 16,
>>>>>>> 20c69bd1
   "metadata": {},
   "outputs": [],
   "source": [
    "# Modify this schema to have what we want\n",
    "\n",
    "index.schema.remove_field(\"job\")\n",
    "index.schema.remove_field(\"user_embedding\")\n",
    "index.schema.add_fields([\n",
    "    {\"name\": \"job\", \"type\": \"tag\"},\n",
    "    {\n",
    "        \"name\": \"user_embedding\",\n",
    "        \"type\": \"vector\",\n",
    "        \"attrs\": {\n",
    "            \"dims\": 3,\n",
    "            \"distance_metric\": \"cosine\",\n",
    "            \"algorithm\": \"hnsw\",\n",
    "            \"datatype\": \"float32\"\n",
    "        }\n",
    "    }\n",
    "])"
   ]
  },
  {
   "cell_type": "code",
   "execution_count": 18,
   "metadata": {},
   "outputs": [
    {
     "name": "stdout",
     "output_type": "stream",
     "text": [
      "11:28:32 redisvl.index.index INFO   Index already exists, overwriting.\n"
     ]
    }
   ],
   "source": [
    "# Run the index update but keep underlying data in place\n",
    "await index.create(overwrite=True, drop=False)"
   ]
  },
  {
   "cell_type": "code",
   "execution_count": 19,
   "metadata": {},
   "outputs": [
    {
     "data": {
      "text/html": [
       "<table><tr><th>vector_distance</th><th>user</th><th>age</th><th>job</th><th>credit_score</th></tr><tr><td>0</td><td>mary</td><td>2</td><td>doctor</td><td>low</td></tr><tr><td>0</td><td>john</td><td>1</td><td>engineer</td><td>high</td></tr><tr><td>0.0566299557686</td><td>tyler</td><td>9</td><td>engineer</td><td>high</td></tr></table>"
      ],
      "text/plain": [
       "<IPython.core.display.HTML object>"
      ]
     },
     "metadata": {},
     "output_type": "display_data"
    }
   ],
   "source": [
    "# Execute the vector query async\n",
    "results = await index.query(query)\n",
    "result_print(results)"
   ]
  },
  {
   "cell_type": "markdown",
   "metadata": {},
   "source": [
    "## Check Index Stats\n",
    "Use the `rvl` CLI to check the stats for the index:"
   ]
  },
  {
   "cell_type": "code",
   "execution_count": 20,
   "metadata": {},
   "outputs": [
    {
     "name": "stdout",
     "output_type": "stream",
     "text": [
      "\n",
      "Statistics:\n",
      "╭─────────────────────────────┬─────────────╮\n",
      "│ Stat Key                    │ Value       │\n",
      "├─────────────────────────────┼─────────────┤\n",
      "│ num_docs                    │ 4           │\n",
      "│ num_terms                   │ 4           │\n",
      "│ max_doc_id                  │ 4           │\n",
      "│ num_records                 │ 22          │\n",
      "│ percent_indexed             │ 1           │\n",
      "│ hash_indexing_failures      │ 0           │\n",
<<<<<<< HEAD
      "│ number_of_uses              │ 2           │\n",
      "│ bytes_per_record_avg        │ 47.8        │\n",
      "│ doc_table_size_mb           │ 0.000423431 │\n",
      "│ inverted_sz_mb              │ 0.000911713 │\n",
      "│ key_table_size_mb           │ 0.000165939 │\n",
      "│ offset_bits_per_record_avg  │ nan         │\n",
      "│ offset_vectors_sz_mb        │ 0           │\n",
      "│ offsets_per_term_avg        │ 0           │\n",
      "│ records_per_doc_avg         │ 5           │\n",
      "│ sortable_values_size_mb     │ 0           │\n",
      "│ total_indexing_time         │ 0.239       │\n",
      "│ total_inverted_index_blocks │ 11          │\n",
      "│ vector_index_sz_mb          │ 0.235603    │\n",
=======
      "│ number_of_uses              │ 5           │\n",
      "│ bytes_per_record_avg        │ 50.9091     │\n",
      "│ doc_table_size_mb           │ 0.000423431 │\n",
      "│ inverted_sz_mb              │ 0.00106812  │\n",
      "│ key_table_size_mb           │ 0.000165939 │\n",
      "│ offset_bits_per_record_avg  │ 8           │\n",
      "│ offset_vectors_sz_mb        │ 5.72205e-06 │\n",
      "│ offsets_per_term_avg        │ 0.272727    │\n",
      "│ records_per_doc_avg         │ 5.5         │\n",
      "│ sortable_values_size_mb     │ 0           │\n",
      "│ total_indexing_time         │ 0.197       │\n",
      "│ total_inverted_index_blocks │ 12          │\n",
      "│ vector_index_sz_mb          │ 0.0201416   │\n",
>>>>>>> 20c69bd1
      "╰─────────────────────────────┴─────────────╯\n"
     ]
    }
   ],
   "source": [
    "!rvl stats -i user_simple"
   ]
  },
  {
   "cell_type": "markdown",
   "metadata": {},
   "source": [
    "## Cleanup"
   ]
  },
  {
   "cell_type": "markdown",
   "metadata": {},
   "source": [
    "Below we will clean up after our work. First, you can flush all data from Redis associated with the index by\n",
    "using the `.clear()` method. This will leave the secondary index in place for future insertions or updates.\n",
    "\n",
    "But if you want to clean up everything, including the index, just use `.delete()`\n",
    "which will by default remove the index AND the underlying data."
   ]
  },
  {
   "cell_type": "code",
<<<<<<< HEAD
   "execution_count": 21,
=======
   "execution_count": 19,
>>>>>>> 20c69bd1
   "metadata": {},
   "outputs": [
    {
     "data": {
      "text/plain": [
       "4"
      ]
     },
<<<<<<< HEAD
     "execution_count": 21,
=======
     "execution_count": 19,
>>>>>>> 20c69bd1
     "metadata": {},
     "output_type": "execute_result"
    }
   ],
   "source": [
    "# Clear all data from Redis associated with the index\n",
    "await index.clear()"
   ]
  },
  {
   "cell_type": "code",
<<<<<<< HEAD
   "execution_count": 22,
=======
   "execution_count": 20,
>>>>>>> 20c69bd1
   "metadata": {},
   "outputs": [
    {
     "data": {
      "text/plain": [
       "True"
      ]
     },
<<<<<<< HEAD
     "execution_count": 22,
=======
     "execution_count": 20,
>>>>>>> 20c69bd1
     "metadata": {},
     "output_type": "execute_result"
    }
   ],
   "source": [
    "# Butm the index is still in place\n",
    "await index.exists()"
   ]
  },
  {
   "cell_type": "code",
<<<<<<< HEAD
   "execution_count": 23,
=======
   "execution_count": 21,
>>>>>>> 20c69bd1
   "metadata": {},
   "outputs": [],
   "source": [
    "# Remove / delete the index in its entirety\n",
    "await index.delete()"
   ]
  }
 ],
 "metadata": {
  "kernelspec": {
   "display_name": "env",
   "language": "python",
   "name": "python3"
  },
  "language_info": {
   "codemirror_mode": {
    "name": "ipython",
    "version": 3
   },
   "file_extension": ".py",
   "mimetype": "text/x-python",
   "name": "python",
   "nbconvert_exporter": "python",
   "pygments_lexer": "ipython3",
<<<<<<< HEAD
   "version": "3.11.11"
=======
   "version": "3.13.2"
>>>>>>> 20c69bd1
  },
  "orig_nbformat": 4
 },
 "nbformat": 4,
 "nbformat_minor": 2
}<|MERGE_RESOLUTION|>--- conflicted
+++ resolved
@@ -209,11 +209,7 @@
   },
   {
    "cell_type": "code",
-<<<<<<< HEAD
    "execution_count": 6,
-=======
-   "execution_count": 4,
->>>>>>> 20c69bd1
    "metadata": {},
    "outputs": [
     {
@@ -253,9 +249,6 @@
    "cell_type": "code",
    "execution_count": 7,
    "metadata": {},
-<<<<<<< HEAD
-   "outputs": [],
-=======
    "outputs": [
     {
      "data": {
@@ -268,7 +261,6 @@
      "output_type": "execute_result"
     }
    ],
->>>>>>> 20c69bd1
    "source": [
     "index = SearchIndex.from_dict(schema, redis_url=\"redis://localhost:6379\")\n",
     "\n",
@@ -318,13 +310,8 @@
      "name": "stdout",
      "output_type": "stream",
      "text": [
-<<<<<<< HEAD
-      "\u001b[32m11:28:30\u001b[0m \u001b[34m[RedisVL]\u001b[0m \u001b[1;30mINFO\u001b[0m   Indices:\n",
-      "\u001b[32m11:28:30\u001b[0m \u001b[34m[RedisVL]\u001b[0m \u001b[1;30mINFO\u001b[0m   1. user_simple\n"
-=======
       "\u001b[32m11:50:15\u001b[0m \u001b[34m[RedisVL]\u001b[0m \u001b[1;30mINFO\u001b[0m   Indices:\n",
       "\u001b[32m11:50:15\u001b[0m \u001b[34m[RedisVL]\u001b[0m \u001b[1;30mINFO\u001b[0m   1. user_simple\n"
->>>>>>> 20c69bd1
      ]
     }
    ],
@@ -384,11 +371,7 @@
      "name": "stdout",
      "output_type": "stream",
      "text": [
-<<<<<<< HEAD
-      "['user_simple_docs:01JM2YY8AYEH44NDKDE657ARKK', 'user_simple_docs:01JM2YY8AY3GNT0YYFWBSAK4N7', 'user_simple_docs:01JM2YY8AY4FTMMTQANJR3M4RE']\n"
-=======
       "['user_simple_docs:01JM2NWFWNH0BNA640MT5DS8BD', 'user_simple_docs:01JM2NWFWNF4S2V4E4HYG25CVA', 'user_simple_docs:01JM2NWFWNBFXJJ4PV9F4KMJSE']\n"
->>>>>>> 20c69bd1
      ]
     }
    ],
@@ -422,11 +405,7 @@
      "name": "stdout",
      "output_type": "stream",
      "text": [
-<<<<<<< HEAD
-      "['user_simple_docs:01JM2YY8B4RVK4A3MC80PFP2D8']\n"
-=======
       "['user_simple_docs:01JM2NWJGYMJ0QTR5YB4MB0BX9']\n"
->>>>>>> 20c69bd1
      ]
     }
    ],
@@ -494,7 +473,7 @@
     {
      "data": {
       "text/html": [
-       "<table><tr><th>vector_distance</th><th>user</th><th>age</th><th>job</th><th>credit_score</th></tr><tr><td>0</td><td>john</td><td>1</td><td>engineer</td><td>high</td></tr><tr><td>0</td><td>mary</td><td>2</td><td>doctor</td><td>low</td></tr><tr><td>0.0566299557686</td><td>tyler</td><td>9</td><td>engineer</td><td>high</td></tr></table>"
+       "table><tr><th>vector_distance</th><th>user</th><th>age</th><th>job</th><th>credit_score</th></tr><tr><td>0</td><td>john</td><td>1</td><td>engineer</td><td>high</td></tr><tr><td>0</td><td>mary</td><td>2</td><td>doctor</td><td>low</td></tr><tr><td>0.0566299557686</td><td>tyler</td><td>9</td><td>engineer</td><td>high</td></tr></table>"
       ],
       "text/plain": [
        "<IPython.core.display.HTML object>"
@@ -521,11 +500,7 @@
   },
   {
    "cell_type": "code",
-<<<<<<< HEAD
    "execution_count": 15,
-=======
-   "execution_count": 13,
->>>>>>> 20c69bd1
    "metadata": {},
    "outputs": [
     {
@@ -580,11 +555,7 @@
   },
   {
    "cell_type": "code",
-<<<<<<< HEAD
    "execution_count": 16,
-=======
-   "execution_count": 15,
->>>>>>> 20c69bd1
    "metadata": {},
    "outputs": [
     {
@@ -625,11 +596,7 @@
   },
   {
    "cell_type": "code",
-<<<<<<< HEAD
    "execution_count": 17,
-=======
-   "execution_count": 16,
->>>>>>> 20c69bd1
    "metadata": {},
    "outputs": [],
    "source": [
@@ -722,7 +689,6 @@
       "│ num_records                 │ 22          │\n",
       "│ percent_indexed             │ 1           │\n",
       "│ hash_indexing_failures      │ 0           │\n",
-<<<<<<< HEAD
       "│ number_of_uses              │ 2           │\n",
       "│ bytes_per_record_avg        │ 47.8        │\n",
       "│ doc_table_size_mb           │ 0.000423431 │\n",
@@ -736,21 +702,6 @@
       "│ total_indexing_time         │ 0.239       │\n",
       "│ total_inverted_index_blocks │ 11          │\n",
       "│ vector_index_sz_mb          │ 0.235603    │\n",
-=======
-      "│ number_of_uses              │ 5           │\n",
-      "│ bytes_per_record_avg        │ 50.9091     │\n",
-      "│ doc_table_size_mb           │ 0.000423431 │\n",
-      "│ inverted_sz_mb              │ 0.00106812  │\n",
-      "│ key_table_size_mb           │ 0.000165939 │\n",
-      "│ offset_bits_per_record_avg  │ 8           │\n",
-      "│ offset_vectors_sz_mb        │ 5.72205e-06 │\n",
-      "│ offsets_per_term_avg        │ 0.272727    │\n",
-      "│ records_per_doc_avg         │ 5.5         │\n",
-      "│ sortable_values_size_mb     │ 0           │\n",
-      "│ total_indexing_time         │ 0.197       │\n",
-      "│ total_inverted_index_blocks │ 12          │\n",
-      "│ vector_index_sz_mb          │ 0.0201416   │\n",
->>>>>>> 20c69bd1
       "╰─────────────────────────────┴─────────────╯\n"
      ]
     }
@@ -779,11 +730,7 @@
   },
   {
    "cell_type": "code",
-<<<<<<< HEAD
    "execution_count": 21,
-=======
-   "execution_count": 19,
->>>>>>> 20c69bd1
    "metadata": {},
    "outputs": [
     {
@@ -792,11 +739,7 @@
        "4"
       ]
      },
-<<<<<<< HEAD
      "execution_count": 21,
-=======
-     "execution_count": 19,
->>>>>>> 20c69bd1
      "metadata": {},
      "output_type": "execute_result"
     }
@@ -808,11 +751,7 @@
   },
   {
    "cell_type": "code",
-<<<<<<< HEAD
    "execution_count": 22,
-=======
-   "execution_count": 20,
->>>>>>> 20c69bd1
    "metadata": {},
    "outputs": [
     {
@@ -821,11 +760,7 @@
        "True"
       ]
      },
-<<<<<<< HEAD
      "execution_count": 22,
-=======
-     "execution_count": 20,
->>>>>>> 20c69bd1
      "metadata": {},
      "output_type": "execute_result"
     }
@@ -837,11 +772,7 @@
   },
   {
    "cell_type": "code",
-<<<<<<< HEAD
    "execution_count": 23,
-=======
-   "execution_count": 21,
->>>>>>> 20c69bd1
    "metadata": {},
    "outputs": [],
    "source": [
@@ -866,11 +797,7 @@
    "name": "python",
    "nbconvert_exporter": "python",
    "pygments_lexer": "ipython3",
-<<<<<<< HEAD
-   "version": "3.11.11"
-=======
    "version": "3.13.2"
->>>>>>> 20c69bd1
   },
   "orig_nbformat": 4
  },
