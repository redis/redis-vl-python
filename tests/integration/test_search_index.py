--- conflicted
+++ resolved
@@ -561,9 +561,6 @@
     for key in keys:
         ttl = index.client.ttl(key)
         assert ttl > 0
-<<<<<<< HEAD
-        assert ttl <= 30
-=======
         assert ttl <= 30
 
 
@@ -596,5 +593,4 @@
         ef_runtime=100,
     )
     # Should not raise
-    hnsw_index.query(query)
->>>>>>> 9f22a9ad
+    hnsw_index.query(query)