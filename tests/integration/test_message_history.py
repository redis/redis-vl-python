--- conflicted
+++ resolved
@@ -6,10 +6,7 @@
 from redisvl.exceptions import RedisModuleVersionError
 from redisvl.extensions.constants import ID_FIELD_NAME
 from redisvl.extensions.message_history import MessageHistory, SemanticMessageHistory
-<<<<<<< HEAD
 from tests.conftest import skip_if_module_version_error
-=======
->>>>>>> 01fd8b32
 
 
 @pytest.fixture
@@ -592,16 +589,12 @@
         pytest.skip("Required Redis modules not available or version too low")
 
 
-<<<<<<< HEAD
 def test_bad_dtype_connecting_to_exiting_history(redis_url):
     def create_history():
         return SemanticMessageHistory(
-=======
-def test_bad_dtype_connecting_to_exiting_history(redis_url, hf_vectorizer):
-    try:
-        history = SemanticMessageHistory(
->>>>>>> 01fd8b32
-            name="float64 history", dtype="float64", redis_url=redis_url
+            name="float64 history",
+            dtype="float64",
+            redis_url=redis_url
         )
 
     def create_same_type():
