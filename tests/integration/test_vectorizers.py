--- conflicted
+++ resolved
@@ -28,12 +28,9 @@
         VertexAITextVectorizer,
         CohereTextVectorizer,
         AzureOpenAITextVectorizer,
-<<<<<<< HEAD
         VoyageAITextVectorizer,
-=======
         # MistralAITextVectorizer,
         CustomTextVectorizer,
->>>>>>> 892563ee
     ]
 )
 def vectorizer(request, skip_vectorizer):
@@ -48,13 +45,10 @@
         return request.param()
     elif request.param == CohereTextVectorizer:
         return request.param()
-<<<<<<< HEAD
     elif request.param == VoyageAITextVectorizer:
         return request.param(model="voyage-large-2")
-=======
     elif request.param == MistralAITextVectorizer:
         return request.param()
->>>>>>> 892563ee
     elif request.param == AzureOpenAITextVectorizer:
         return request.param(
             model=os.getenv("AZURE_OPENAI_DEPLOYMENT_NAME", "text-embedding-ada-002")
@@ -139,9 +133,6 @@
         vectorizer.embed_many(42)
 
 
-<<<<<<< HEAD
-@pytest.fixture(params=[OpenAITextVectorizer, VoyageAITextVectorizer])
-=======
 def test_custom_vectorizer_embed(custom_embed_class, custom_embed_func):
     # test we can pass a stand alone function as embedder callable
     custom_wrapper = CustomTextVectorizer(embed=custom_embed_func)
@@ -239,9 +230,9 @@
         OpenAITextVectorizer,
         # MistralAITextVectorizer,
         CustomTextVectorizer,
+        VoyageAITextVectorizer,
     ]
 )
->>>>>>> 892563ee
 def avectorizer(request, skip_vectorizer):
     if skip_vectorizer:
         pytest.skip("Skipping vectorizer instantiation...")
@@ -249,10 +240,8 @@
     # Here we use actual models for integration test
     if request.param == OpenAITextVectorizer:
         return request.param()
-<<<<<<< HEAD
     elif request.param == VoyageAITextVectorizer:
         return request.param(model="voyage-large-2")
-=======
     elif request.param == MistralAITextVectorizer:
         return request.param()
 
@@ -271,7 +260,6 @@
         return request.param(
             embed=embed_func, aembed=aembed_func, aembed_many=aembed_many_func
         )
->>>>>>> 892563ee
 
 
 @pytest.mark.asyncio
