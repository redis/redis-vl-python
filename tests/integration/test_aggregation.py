--- conflicted
+++ resolved
@@ -2,12 +2,7 @@
 
 from redisvl.index import SearchIndex
 from redisvl.query import HybridQuery
-<<<<<<< HEAD
 from redisvl.query.filter import FilterExpression, Geo, GeoRadius, Num, Tag, Text
-=======
-from redisvl.query.filter import Geo, GeoRadius, Num, Tag, Text
-from redisvl.redis.connection import compare_versions
->>>>>>> 01fd8b32
 from redisvl.redis.utils import array_to_buffer
 from tests.conftest import skip_if_redis_version_below
 
