--- conflicted
+++ resolved
@@ -1,8 +1,5 @@
-<<<<<<< HEAD
 import os
-=======
 import uuid
->>>>>>> 01fd8b32
 from datetime import timedelta
 
 import pytest
@@ -154,13 +151,8 @@
     index = SearchIndex.from_dict(
         {
             "index": {
-<<<<<<< HEAD
-                "name": f"user_index_{worker_id}",
-                "prefix": f"v1_{worker_id}",
-=======
                 "name": f"user_index_{worker_id}_{unique_id}",
                 "prefix": f"v1_{worker_id}_{unique_id}",
->>>>>>> 01fd8b32
                 "storage_type": "hash",
             },
             "fields": [
@@ -212,13 +204,8 @@
     index = SearchIndex.from_dict(
         {
             "index": {
-<<<<<<< HEAD
-                "name": f"L2_index_{worker_id}",
-                "prefix": f"L2_index_{worker_id}",
-=======
                 "name": f"L2_index_{worker_id}_{unique_id}",
                 "prefix": f"L2_index_{worker_id}_{unique_id}",
->>>>>>> 01fd8b32
                 "storage_type": "hash",
             },
             "fields": [
