import warnings
from unittest import mock

import pytest
from redis import Redis as SyncRedis
from redis.asyncio import Redis as AsyncRedis

from redisvl.exceptions import (
    QueryValidationError,
    RedisModuleVersionError,
    RedisSearchError,
    RedisVLError,
)
from redisvl.index import AsyncSearchIndex
from redisvl.query import VectorQuery
from redisvl.query.query import FilterQuery
from redisvl.redis.utils import convert_bytes
from redisvl.schema import IndexSchema, StorageType
from redisvl.schema.fields import VectorIndexAlgorithm

fields = [{"name": "test", "type": "tag"}]


@pytest.fixture
def index_schema():
    return IndexSchema.from_dict({"index": {"name": "my_index"}, "fields": fields})


@pytest.fixture
def async_index(index_schema, async_client):
    return AsyncSearchIndex(schema=index_schema, redis_client=async_client)


@pytest.fixture
def async_index_from_dict():
    return AsyncSearchIndex.from_dict({"index": {"name": "my_index"}, "fields": fields})


@pytest.fixture
def async_index_from_yaml():
    return AsyncSearchIndex.from_yaml("schemas/test_json_schema.yaml")


def test_search_index_properties(index_schema, async_index):
    assert async_index.schema == index_schema
    # custom settings
    assert async_index.name == index_schema.index.name == "my_index"
    assert async_index.client
    # default settings
    assert async_index.prefix == index_schema.index.prefix == "rvl"
    assert async_index.key_separator == index_schema.index.key_separator == ":"
    assert (
        async_index.storage_type == index_schema.index.storage_type == StorageType.HASH
    )
    assert async_index.key("foo").startswith(async_index.prefix)


def test_search_index_from_yaml(async_index_from_yaml):
    assert async_index_from_yaml.name == "json-test"
    assert async_index_from_yaml.client is None
    assert async_index_from_yaml.prefix == "json"
    assert async_index_from_yaml.key_separator == ":"
    assert async_index_from_yaml.storage_type == StorageType.JSON
    assert async_index_from_yaml.key("foo").startswith(async_index_from_yaml.prefix)


def test_search_index_from_dict(async_index_from_dict):
    assert async_index_from_dict.name == "my_index"
    assert async_index_from_dict.client is None
    assert async_index_from_dict.prefix == "rvl"
    assert async_index_from_dict.key_separator == ":"
    assert async_index_from_dict.storage_type == StorageType.HASH
    assert len(async_index_from_dict.schema.fields) == len(fields)
    assert async_index_from_dict.key("foo").startswith(async_index_from_dict.prefix)


@pytest.mark.asyncio
async def test_search_index_from_existing(async_client, async_index):
    await async_index.create(overwrite=True)

    try:
        async_index2 = await AsyncSearchIndex.from_existing(
            async_index.name, redis_client=async_client
        )
    except Exception as e:
        pytest.skip(str(e))

    assert async_index2.schema == async_index.schema


@pytest.mark.asyncio
async def test_search_index_from_existing_url(async_index, redis_url):
    await async_index.create(overwrite=True)

    try:
        async_index2 = await AsyncSearchIndex.from_existing(
            async_index.name, redis_url=redis_url
        )
    except Exception as e:
        pytest.skip(str(e))

    assert async_index2.schema == async_index.schema


@pytest.mark.asyncio
async def test_search_index_from_existing_complex(async_client):
    schema = {
        "index": {
            "name": "test",
            "prefix": "test",
            "storage_type": "json",
        },
        "fields": [
            {"name": "user", "type": "tag", "path": "$.user"},
            {"name": "credit_score", "type": "tag", "path": "$.metadata.credit_score"},
            {"name": "job", "type": "text", "path": "$.metadata.job"},
            {
                "name": "age",
                "type": "numeric",
                "path": "$.metadata.age",
                "attrs": {"sortable": False},
            },
            {
                "name": "user_embedding",
                "type": "vector",
                "attrs": {
                    "dims": 3,
                    "distance_metric": "cosine",
                    "algorithm": "flat",
                    "datatype": "float32",
                },
            },
        ],
    }
    async_index = AsyncSearchIndex.from_dict(schema, redis_client=async_client)
    await async_index.create(overwrite=True)

    try:
        async_index2 = await AsyncSearchIndex.from_existing(
            async_index.name, redis_client=async_client
        )
    except Exception as e:
        pytest.skip(str(e))

    assert async_index2.schema == async_index.schema


def test_search_index_no_prefix(index_schema):
    # specify an explicitly empty prefix...
    index_schema.index.prefix = ""
    async_index = AsyncSearchIndex(schema=index_schema)
    assert async_index.prefix == ""
    assert async_index.key("foo") == "foo"


@pytest.mark.asyncio
async def test_search_index_redis_url(redis_url, index_schema):
    async_index = AsyncSearchIndex(schema=index_schema, redis_url=redis_url)
    # Client is None until a command is run
    assert async_index.client is None

    # Lazily create the client by running a command
    await async_index.create(overwrite=True, drop=True)
    assert async_index.client

    await async_index.disconnect()
    assert async_index.client is None


@pytest.mark.asyncio
async def test_search_index_client(async_client, index_schema):
    async_index = AsyncSearchIndex(schema=index_schema, redis_client=async_client)
    assert async_index.client == async_client


@pytest.mark.asyncio
async def test_search_index_set_client(client, redis_url, index_schema):
    async_index = AsyncSearchIndex(schema=index_schema, redis_url=redis_url)
    # Ignore deprecation warnings
    with warnings.catch_warnings():
        warnings.filterwarnings("ignore", category=DeprecationWarning)
        await async_index.create(overwrite=True, drop=True)
        assert isinstance(async_index.client, AsyncRedis)

        # Tests deprecated sync -> async conversion behavior
        assert isinstance(client, SyncRedis)
        await async_index.set_client(client)
        assert isinstance(async_index.client, AsyncRedis)

    await async_index.disconnect()
    assert async_index.client is None


@pytest.mark.asyncio
async def test_search_index_create(async_index):
    await async_index.create(overwrite=True, drop=True)
    assert await async_index.exists()
    assert async_index.name in convert_bytes(
        await async_index.client.execute_command("FT._LIST")
    )


@pytest.mark.asyncio
async def test_search_index_delete(async_index):
    await async_index.create(overwrite=True, drop=True)
    await async_index.delete(drop=True)
    assert not await async_index.exists()
    assert async_index.name not in convert_bytes(
        await async_index.client.execute_command("FT._LIST")
    )


@pytest.mark.asyncio
async def test_search_index_clear(async_index):
    await async_index.create(overwrite=True, drop=True)
    data = [{"id": "1", "test": "foo"}]
    await async_index.load(data, id_field="id")

    count = await async_index.clear()
    assert count == len(data)
    assert await async_index.exists()


@pytest.mark.asyncio
async def test_search_index_drop_key(async_index):
    await async_index.create(overwrite=True, drop=True)
    data = [{"id": "1", "test": "foo"}, {"id": "2", "test": "bar"}]
    keys = await async_index.load(data, id_field="id")

    dropped = await async_index.drop_keys(keys[0])
    assert dropped == 1
    assert not await async_index.fetch(keys[0])
    assert await async_index.fetch(keys[1]) is not None


@pytest.mark.asyncio
async def test_search_index_drop_keys(async_index):
    await async_index.create(overwrite=True, drop=True)
    data = [
        {"id": "1", "test": "foo"},
        {"id": "2", "test": "bar"},
        {"id": "3", "test": "baz"},
    ]
    keys = await async_index.load(data, id_field="id")

    dropped = await async_index.drop_keys(keys[0:2])
    assert dropped == 2
    assert not await async_index.fetch(keys[0])
    assert not await async_index.fetch(keys[1])
    assert await async_index.fetch(keys[2]) is not None

    assert await async_index.exists()


@pytest.mark.asyncio
async def test_search_index_drop_documents(async_index):
    await async_index.create(overwrite=True, drop=True)
    data = [
        {"id": "1", "test": "foo"},
        {"id": "2", "test": "bar"},
        {"id": "3", "test": "baz"},
    ]
    await async_index.load(data, id_field="id")

    # Test dropping a single document by ID
    dropped = await async_index.drop_documents("1")
    assert dropped == 1
    assert not await async_index.fetch("1")
    assert await async_index.fetch("2") is not None
    assert await async_index.fetch("3") is not None

    # Test dropping multiple documents by ID
    dropped = await async_index.drop_documents(["2", "3"])
    assert dropped == 2
    assert not await async_index.fetch("2")
    assert not await async_index.fetch("3")

    # Test dropping with an empty list
    dropped = await async_index.drop_documents([])
    assert dropped == 0

    # Ensure the index still exists
    assert await async_index.exists()


@pytest.mark.asyncio
async def test_search_index_load_and_fetch(async_index):
    await async_index.create(overwrite=True, drop=True)
    data = [{"id": "1", "test": "foo"}]
    await async_index.load(data, id_field="id")

    res = await async_index.fetch("1")
    assert (
        res["test"]
        == convert_bytes(await async_index.client.hget("rvl:1", "test"))
        == "foo"
    )

    await async_index.delete(drop=True)
    assert not await async_index.exists()
    assert not await async_index.fetch("1")


@pytest.mark.asyncio
async def test_search_index_load_preprocess(async_index):
    await async_index.create(overwrite=True, drop=True)
    data = [{"id": "1", "test": "foo"}]

    def preprocess(record):
        record["test"] = "bar"
        return record

    await async_index.load(data, id_field="id", preprocess=preprocess)
    res = await async_index.fetch("1")
    assert (
        res["test"]
        == convert_bytes(await async_index.client.hget("rvl:1", "test"))
        == "bar"
    )

    def bad_preprocess(record):
        return 1

    with pytest.raises(RedisVLError):
        await async_index.load(data, id_field="id", preprocess=bad_preprocess)


@pytest.mark.asyncio
async def test_search_index_load_empty(async_index):
    await async_index.create(overwrite=True, drop=True)
    await async_index.load([])


@pytest.mark.asyncio
async def test_no_id_field(async_index):
    await async_index.create(overwrite=True, drop=True)
    bad_data = [{"wrong_key": "1", "value": "test"}]

    # catch missing / invalid id_field
    with pytest.raises(RedisVLError):
        await async_index.load(bad_data, id_field="key")


@pytest.mark.asyncio
async def test_check_index_exists_before_delete(async_index):
    await async_index.create(overwrite=True, drop=True)
    await async_index.delete(drop=True)
    with pytest.raises(RedisSearchError):
        await async_index.delete()


@pytest.mark.asyncio
async def test_check_index_exists_before_search(async_index):
    await async_index.create(overwrite=True, drop=True)
    await async_index.delete(drop=True)

    query = VectorQuery(
        [0.1, 0.1, 0.5],
        "user_embedding",
        return_fields=["user", "credit_score", "age", "job", "location"],
        num_results=7,
    )
    with pytest.raises(RedisSearchError):
        await async_index.search(query.query, query_params=query.params)


@pytest.mark.asyncio
async def test_check_index_exists_before_info(async_index):
    await async_index.create(overwrite=True, drop=True)
    await async_index.delete(drop=True)

    with pytest.raises(RedisSearchError):
        await async_index.info()


@pytest.mark.asyncio
async def test_search_index_that_does_not_own_client_context_manager(async_index):
    async with async_index:
        await async_index.create(overwrite=True, drop=True)
        assert async_index._redis_client
        client = async_index._redis_client
    assert async_index._redis_client == client


@pytest.mark.asyncio
async def test_search_index_that_does_not_own_client_context_manager_with_exception(
    async_index,
):
    try:
        async with async_index:
            await async_index.create(overwrite=True, drop=True)
            client = async_index._redis_client
            raise ValueError("test")
    except ValueError:
        pass
    assert async_index._redis_client == client


@pytest.mark.asyncio
async def test_search_index_that_does_not_own_client_disconnect(async_index):
    await async_index.create(overwrite=True, drop=True)
    client = async_index._redis_client
    await async_index.disconnect()
    assert async_index._redis_client == client


@pytest.mark.asyncio
async def test_search_index_that_does_not_own_client_disconnect_sync(async_index):
    await async_index.create(overwrite=True, drop=True)
    client = async_index._redis_client
    async_index.disconnect_sync()
    assert async_index._redis_client == client


@pytest.mark.asyncio
async def test_search_index_that_owns_client_context_manager(index_schema, redis_url):
    async_index = AsyncSearchIndex(schema=index_schema, redis_url=redis_url)
    async with async_index:
        await async_index.create(overwrite=True, drop=True)
        assert async_index._redis_client
    assert async_index._redis_client is None


@pytest.mark.asyncio
async def test_search_index_that_owns_client_context_manager_with_exception(
    index_schema, redis_url
):
    async_index = AsyncSearchIndex(schema=index_schema, redis_url=redis_url)
    try:
        async with async_index:
            await async_index.create(overwrite=True, drop=True)
            raise ValueError("test")
    except ValueError:
        pass
    assert async_index._redis_client is None


@pytest.mark.asyncio
async def test_search_index_that_owns_client_disconnect(index_schema, redis_url):
    async_index = AsyncSearchIndex(schema=index_schema, redis_url=redis_url)
    await async_index.create(overwrite=True, drop=True)
    await async_index.disconnect()
    assert async_index._redis_client is None


@pytest.mark.asyncio
async def test_search_index_that_owns_client_disconnect_sync(index_schema, redis_url):
    async_index = AsyncSearchIndex(schema=index_schema, redis_url=redis_url)
    await async_index.create(overwrite=True, drop=True)
    await async_index.disconnect()
    assert async_index._redis_client is None


@pytest.mark.asyncio
async def test_async_search_index_validates_redis_modules(redis_url):
    """
    A regression test for RAAE-694: we should validate that a passed-in
    Redis client has the correct modules installed.
    """
    client = AsyncRedis.from_url(redis_url)
    with mock.patch(
        "redisvl.index.index.RedisConnectionFactory.validate_async_redis"
    ) as mock_validate_async_redis:
        mock_validate_async_redis.side_effect = RedisModuleVersionError(
            "Required modules not installed"
        )
        with pytest.raises(RedisModuleVersionError):
            index = AsyncSearchIndex(
                schema=IndexSchema.from_dict(
                    {"index": {"name": "my_index"}, "fields": fields}
                ),
                redis_client=client,
            )
            await index.create(overwrite=True, drop=True)

        mock_validate_async_redis.assert_called_once()


@pytest.mark.asyncio
async def test_batch_search(async_index):
    await async_index.create(overwrite=True, drop=True)
    data = [{"id": "1", "test": "foo"}, {"id": "2", "test": "bar"}]
    await async_index.load(data, id_field="id")

    results = await async_index.batch_search(["@test:{foo}", "@test:{bar}"])
    assert len(results) == 2
    assert results[0].total == 1
    assert results[0].docs[0]["id"] == "rvl:1"
    assert results[1].total == 1
    assert results[1].docs[0]["id"] == "rvl:2"


@pytest.mark.parametrize(
    "queries",
    [
        [
            [
                FilterQuery(filter_expression="@test:{foo}"),
                FilterQuery(filter_expression="@test:{bar}"),
            ],
            [
                FilterQuery(filter_expression="@test:{foo}"),
                FilterQuery(filter_expression="@test:{bar}"),
                FilterQuery(filter_expression="@test:{baz}"),
                FilterQuery(filter_expression="@test:{foo}"),
                FilterQuery(filter_expression="@test:{bar}"),
                FilterQuery(filter_expression="@test:{baz}"),
            ],
        ],
        [
            [
                "@test:{foo}",
                "@test:{bar}",
            ],
            [
                "@test:{foo}",
                "@test:{bar}",
                "@test:{baz}",
                "@test:{foo}",
                "@test:{bar}",
                "@test:{baz}",
            ],
        ],
    ],
)
@pytest.mark.asyncio
async def test_batch_search_with_multiple_batches(async_index, queries):
    await async_index.create(overwrite=True, drop=True)
    data = [{"id": "1", "test": "foo"}, {"id": "2", "test": "bar"}]
    await async_index.load(data, id_field="id")

    results = await async_index.batch_search(queries[0])
    assert len(results) == 2
    assert results[0].total == 1
    assert results[0].docs[0]["id"] == "rvl:1"
    assert results[1].total == 1
    assert results[1].docs[0]["id"] == "rvl:2"

    results = await async_index.batch_search(
        queries[1],
        batch_size=2,
    )
    assert len(results) == 6

    # First (and only) result for the first query
    assert results[0].total == 1
    assert results[0].docs[0]["id"] == "rvl:1"

    # Second (and only) result for the second query
    assert results[1].total == 1
    assert results[1].docs[0]["id"] == "rvl:2"

    # Third query should have zero results because there is no baz
    assert results[2].total == 0

    # Then the pattern repeats
    assert results[3].total == 1
    assert results[3].docs[0]["id"] == "rvl:1"
    assert results[4].total == 1
    assert results[4].docs[0]["id"] == "rvl:2"
    assert results[5].total == 0


@pytest.mark.asyncio
async def test_batch_query(async_index):
    await async_index.create(overwrite=True, drop=True)
    data = [{"id": "1", "test": "foo"}, {"id": "2", "test": "bar"}]
    await async_index.load(data, id_field="id")

    query = FilterQuery(filter_expression="@test:{foo}")
    results = await async_index.batch_query([query])

    assert len(results) == 1
    assert results[0][0]["id"] == "rvl:1"


@pytest.mark.asyncio
async def test_batch_query_with_multiple_batches(async_index):
    await async_index.create(overwrite=True, drop=True)
    data = [{"id": "1", "test": "foo"}, {"id": "2", "test": "bar"}]
    await async_index.load(data, id_field="id")

    queries = [
        FilterQuery(filter_expression="@test:{foo}"),
        FilterQuery(filter_expression="@test:{bar}"),
    ]
    results = await async_index.batch_query(queries, batch_size=1)
    assert len(results) == 2
    assert results[0][0]["id"] == "rvl:1"
    assert results[1][0]["id"] == "rvl:2"


@pytest.mark.asyncio
async def test_async_search_index_expire_keys(async_index):
    """Test that AsyncSearchIndex.expire_keys method properly sets expiration times on keys."""
    # Create the index and load some data
    await async_index.create(overwrite=True, drop=True)
    data = [{"id": "1", "test": "foo"}, {"id": "2", "test": "bar"}]
    keys = await async_index.load(data, id_field="id")

    # Set expiration on a single key
    await async_index.expire_keys(keys[0], 60)
    client = await async_index._get_client()
    ttl = await client.ttl(keys[0])
    assert ttl > 0  # TTL should be positive
    assert ttl <= 60  # TTL should be 60 or less

    # Test no expiration on the other key
    ttl = await client.ttl(keys[1])
    assert ttl == -1  # -1 means no expiration

    # Set expiration on multiple keys
    result = await async_index.expire_keys(keys, 30)
    assert isinstance(result, list)
    assert len(result) == 2
    assert all(r == 1 for r in result)  # All operations should return 1 (success)

    # Verify TTLs are set
    for key in keys:
        ttl = await client.ttl(key)
        assert ttl > 0
<<<<<<< HEAD
        assert ttl <= 30
=======
        assert ttl <= 30


@pytest.mark.asyncio
async def test_search_index_validates_query_with_flat_algorithm(
    async_flat_index, sample_data
):
    assert (
        async_flat_index.schema.fields["user_embedding"].attrs.algorithm
        == VectorIndexAlgorithm.FLAT
    )
    query = VectorQuery(
        [0.1, 0.1, 0.5],
        "user_embedding",
        return_fields=["user", "credit_score", "age", "job", "location"],
        num_results=7,
        ef_runtime=100,
    )
    with pytest.raises(QueryValidationError):
        await async_flat_index.query(query)


@pytest.mark.asyncio
async def test_search_index_validates_query_with_hnsw_algorithm(
    async_hnsw_index, sample_data
):
    assert (
        async_hnsw_index.schema.fields["user_embedding"].attrs.algorithm
        == VectorIndexAlgorithm.HNSW
    )
    query = VectorQuery(
        [0.1, 0.1, 0.5],
        "user_embedding",
        return_fields=["user", "credit_score", "age", "job", "location"],
        num_results=7,
        ef_runtime=100,
    )
    # Should not raise
    await async_hnsw_index.query(query)
>>>>>>> 9f22a9ad
<|MERGE_RESOLUTION|>--- conflicted
+++ resolved
@@ -619,9 +619,6 @@
     for key in keys:
         ttl = await client.ttl(key)
         assert ttl > 0
-<<<<<<< HEAD
-        assert ttl <= 30
-=======
         assert ttl <= 30
 
 
@@ -660,5 +657,4 @@
         ef_runtime=100,
     )
     # Should not raise
-    await async_hnsw_index.query(query)
->>>>>>> 9f22a9ad
+    await async_hnsw_index.query(query)