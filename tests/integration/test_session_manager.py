import json
import time

import pytest
from redis.exceptions import ConnectionError

from redisvl.extensions.session_manager import (
    SemanticSessionManager,
    StandardSessionManager,
)


@pytest.fixture
def standard_session(app_name, user_tag, session_tag, client):
    session = StandardSessionManager(
        app_name, session_tag=session_tag, user_tag=user_tag, redis_client=client
    )
    yield session
    session.clear()
    session.delete()


@pytest.fixture
def semantic_session(app_name, user_tag, session_tag, client):
    session = SemanticSessionManager(
        app_name, session_tag=session_tag, user_tag=user_tag, redis_client=client
    )
    yield session
    session.clear()
    session.delete()


# test standard session manager
<<<<<<< HEAD
=======
def test_key_creation(client):
    # test default key creation
    session = StandardSessionManager(
        name="test_app", session_tag="123", user_tag="abc", redis_client=client
    )
    assert session.key == "test_app:abc:123"


>>>>>>> 67eee3de
def test_specify_redis_client(client):
    session = StandardSessionManager(
        name="test_app", session_tag="abc", user_tag="123", redis_client=client
    )
    assert isinstance(session._client, type(client))


def test_specify_redis_url(client):
    session = StandardSessionManager(
        name="test_app",
        session_tag="abc",
        user_tag="123",
        redis_url="redis://localhost:6379",
    )
    assert isinstance(session._client, type(client))


def test_standard_bad_connection_info():
    with pytest.raises(ConnectionError):
        StandardSessionManager(
            name="test_app",
            session_tag="abc",
            user_tag="123",
            redis_url="redis://localhost:6389",  # bad url
        )


def test_standard_store_and_get(standard_session):
    context = standard_session.get_recent()
    assert len(context) == 0

    standard_session.store(prompt="first prompt", response="first response")
    standard_session.store(prompt="second prompt", response="second response")
    standard_session.store(prompt="third prompt", response="third response")
    standard_session.store(prompt="fourth prompt", response="fourth response")
    standard_session.store(prompt="fifth prompt", response="fifth response")

    # test default context history size
    default_context = standard_session.get_recent()
    assert len(default_context) == 5  #  default is 5

    # test specified context history size
    partial_context = standard_session.get_recent(top_k=2)
    assert len(partial_context) == 2
    assert partial_context == [
        {"role": "user", "content": "fifth prompt"},
        {"role": "llm", "content": "fifth response"},
    ]

    # test larger context history returns full history
    too_large_context = standard_session.get_recent(top_k=100)
    assert len(too_large_context) == 10

    # test no context is returned when top_k is 0
    no_context = standard_session.get_recent(top_k=0)
    assert len(no_context) == 0

    # test that order is maintained
    full_context = standard_session.get_recent(top_k=10)
    assert full_context == [
        {"role": "user", "content": "first prompt"},
        {"role": "llm", "content": "first response"},
        {"role": "user", "content": "second prompt"},
        {"role": "llm", "content": "second response"},
        {"role": "user", "content": "third prompt"},
        {"role": "llm", "content": "third response"},
        {"role": "user", "content": "fourth prompt"},
        {"role": "llm", "content": "fourth response"},
        {"role": "user", "content": "fifth prompt"},
        {"role": "llm", "content": "fifth response"},
    ]

    # test that a ValueError is raised when top_k is invalid
    with pytest.raises(ValueError):
        bad_context = standard_session.get_recent(top_k=-2)

    with pytest.raises(ValueError):
        bad_context = standard_session.get_recent(top_k=-2.0)

    with pytest.raises(ValueError):
        bad_context = standard_session.get_recent(top_k=1.3)

    with pytest.raises(ValueError):
        bad_context = standard_session.get_recent(top_k="3")


def test_standard_add_and_get(standard_session):
    context = standard_session.get_recent()
    assert len(context) == 0

    standard_session.add_message({"role": "user", "content": "first prompt"})
    standard_session.add_message({"role": "llm", "content": "first response"})
    standard_session.add_message({"role": "user", "content": "second prompt"})
    standard_session.add_message({"role": "llm", "content": "second response"})
    standard_session.add_message(
        {
            "role": "tool",
            "content": "tool result 1",
            "tool_call_id": "tool call one",
        }
    )
    standard_session.add_message(
        {
            "role": "tool",
            "content": "tool result 2",
            "tool_call_id": "tool call two",
        }
    )
    standard_session.add_message({"role": "user", "content": "third prompt"})
    standard_session.add_message({"role": "llm", "content": "third response"})

    # test default context history size
    default_context = standard_session.get_recent()
    assert len(default_context) == 5  #  default is 5

    # test specified context history size
    partial_context = standard_session.get_recent(top_k=3)
    assert len(partial_context) == 3
    assert partial_context == [
        {"role": "tool", "content": "tool result 2", "tool_call_id": "tool call two"},
        {"role": "user", "content": "third prompt"},
        {"role": "llm", "content": "third response"},
    ]

    # test that order is maintained
    full_context = standard_session.get_recent(top_k=10)
    assert full_context == [
        {"role": "user", "content": "first prompt"},
        {"role": "llm", "content": "first response"},
        {"role": "user", "content": "second prompt"},
        {"role": "llm", "content": "second response"},
        {"role": "tool", "content": "tool result 1", "tool_call_id": "tool call one"},
        {"role": "tool", "content": "tool result 2", "tool_call_id": "tool call two"},
        {"role": "user", "content": "third prompt"},
        {"role": "llm", "content": "third response"},
    ]


def test_standard_add_messages(standard_session):
    context = standard_session.get_recent()
    assert len(context) == 0

    standard_session.add_messages(
        [
            {"role": "user", "content": "first prompt"},
            {"role": "llm", "content": "first response"},
            {"role": "user", "content": "second prompt"},
            {"role": "llm", "content": "second response"},
            {
                "role": "tool",
                "content": "tool result 1",
                "tool_call_id": "tool call one",
            },
            {
                "role": "tool",
                "content": "tool resuilt 2",
                "tool_call_id": "tool call two",
            },
            {"role": "user", "content": "fourth prompt"},
            {"role": "llm", "content": "fourth response"},
        ]
    )

    # test default context history size
    default_context = standard_session.get_recent()
    assert len(default_context) == 5  #  default is 5

    # test specified context history size
    partial_context = standard_session.get_recent(top_k=2)
    assert len(partial_context) == 2
    assert partial_context == [
        {"role": "user", "content": "fourth prompt"},
        {"role": "llm", "content": "fourth response"},
    ]

    # test that order is maintained
    full_context = standard_session.get_recent(top_k=10)
    assert full_context == [
        {"role": "user", "content": "first prompt"},
        {"role": "llm", "content": "first response"},
        {"role": "user", "content": "second prompt"},
        {"role": "llm", "content": "second response"},
        {"role": "tool", "content": "tool result 1", "tool_call_id": "tool call one"},
        {"role": "tool", "content": "tool resuilt 2", "tool_call_id": "tool call two"},
        {"role": "user", "content": "fourth prompt"},
        {"role": "llm", "content": "fourth response"},
    ]


def test_standard_messages_property(standard_session):
    standard_session.add_messages(
        [
            {"role": "user", "content": "first prompt"},
            {"role": "llm", "content": "first response"},
            {"role": "user", "content": "second prompt"},
            {"role": "llm", "content": "second response"},
            {"role": "user", "content": "third prompt"},
        ]
    )

    assert standard_session.messages == [
        {"role": "user", "content": "first prompt"},
        {"role": "llm", "content": "first response"},
        {"role": "user", "content": "second prompt"},
        {"role": "llm", "content": "second response"},
        {"role": "user", "content": "third prompt"},
    ]


def test_standard_set_scope(standard_session, app_name, user_tag, session_tag):
    # test calling set_scope with no params does not change scope
    standard_session.store("some prompt", "some response")
    standard_session.set_scope()
    context = standard_session.get_recent()
    assert context == [
        {"role": "user", "content": "some prompt"},
        {"role": "llm", "content": "some response"},
    ]

    # test that changing user and session id does indeed change access scope
    new_user = "def"
    standard_session.set_scope(user_tag=new_user)
    standard_session.store("new user prompt", "new user response")
    context = standard_session.get_recent()
    assert context == [
        {"role": "user", "content": "new user prompt"},
        {"role": "llm", "content": "new user response"},
    ]

    # test that previous user and session data is still accessible
    previous_user = "abc"
    standard_session.set_scope(user_tag=previous_user)
    context = standard_session.get_recent()
    assert context == [
        {"role": "user", "content": "some prompt"},
        {"role": "llm", "content": "some response"},
    ]

    standard_session.set_scope(session_tag="789", user_tag="ghi")
    no_context = standard_session.get_recent()
    assert no_context == []


def test_standard_get_recent_with_scope(standard_session, session_tag):
    # test that passing user or session id to get_recent(...) changes scope
    standard_session.store("first prompt", "first response")

    context = standard_session.get_recent()
    assert context == [
        {"role": "user", "content": "first prompt"},
        {"role": "llm", "content": "first response"},
    ]

    context = standard_session.get_recent(session_tag="456")
    assert context == []

    # test that scope change persists after being updated via get_recent(...)
    standard_session.store("new session prompt", "new session response")
    context = standard_session.get_recent()
    assert context == [
        {"role": "user", "content": "new session prompt"},
        {"role": "llm", "content": "new session response"},
    ]

    # clean up lingering sessions
    standard_session.clear()
    standard_session.set_scope(session_tag=session_tag)


def test_standard_get_text(standard_session):
    standard_session.store("first prompt", "first response")
    text = standard_session.get_recent(as_text=True)
    assert text == ["first prompt", "first response"]

    standard_session.add_message({"role": "system", "content": "system level prompt"})
    text = standard_session.get_recent(as_text=True)
    assert text == ["first prompt", "first response", "system level prompt"]


def test_standard_get_raw(standard_session):
    current_time = int(time.time())
    standard_session.store("first prompt", "first response")
    standard_session.store("second prompt", "second response")
    raw = standard_session.get_recent(raw=True)
    assert len(raw) == 4
    assert raw[0]["role"] == "user"
    assert raw[0]["content"] == "first prompt"
    assert current_time <= float(raw[0]["timestamp"]) <= time.time()
    assert raw[1]["role"] == "llm"
    assert raw[1]["content"] == "first response"


def test_standard_drop(standard_session):
    standard_session.store("first prompt", "first response")
    standard_session.store("second prompt", "second response")
    standard_session.store("third prompt", "third response")
    standard_session.store("fourth prompt", "fourth response")

    # test drop() with no arguments removes the last element
    standard_session.drop()
    context = standard_session.get_recent(top_k=3)
    assert context == [
        {"role": "user", "content": "third prompt"},
        {"role": "llm", "content": "third response"},
        {"role": "user", "content": "fourth prompt"},
    ]

    # test drop(id) removes the specified element
    context = standard_session.get_recent(top_k=10, raw=True)
    middle_id = context[3]["id_field"]
    standard_session.drop(middle_id)
    context = standard_session.get_recent(top_k=6)
    assert context == [
        {"role": "user", "content": "first prompt"},
        {"role": "llm", "content": "first response"},
        {"role": "user", "content": "second prompt"},
        {"role": "user", "content": "third prompt"},
        {"role": "llm", "content": "third response"},
        {"role": "user", "content": "fourth prompt"},
    ]


def test_standard_clear(standard_session):
    standard_session.store("some prompt", "some response")
    standard_session.clear()
    empty_context = standard_session.get_recent(top_k=10)
    assert empty_context == []


# test semantic session manager
def test_semantic_specify_client(client):
    session = SemanticSessionManager(
        name="test_app", session_tag="abc", user_tag="123", redis_client=client
    )
    assert isinstance(session._index.client, type(client))


def test_semantic_bad_connection_info():
    with pytest.raises(ConnectionError):
        SemanticSessionManager(
            name="test_app",
            session_tag="abc",
            user_tag="123",
            redis_url="redis://localhost:6389",
        )


def test_semantic_set_scope(semantic_session, app_name, user_tag, session_tag):
    # test calling set_scope with no params does not change scope
    semantic_session.store("some prompt", "some response")
    semantic_session.set_scope()
    context = semantic_session.get_recent()
    assert context == [
        {"role": "user", "content": "some prompt"},
        {"role": "llm", "content": "some response"},
    ]

    # test that changing user and session id does indeed change access scope
    new_user = "def"
    semantic_session.set_scope(user_tag=new_user)
    semantic_session.store("new user prompt", "new user response")
    context = semantic_session.get_recent()
    assert context == [
        {"role": "user", "content": "new user prompt"},
        {"role": "llm", "content": "new user response"},
    ]

    # test that previous user and session data is still accessible
    previous_user = "abc"
    semantic_session.set_scope(user_tag=previous_user)
    context = semantic_session.get_recent()
    assert context == [
        {"role": "user", "content": "some prompt"},
        {"role": "llm", "content": "some response"},
    ]

    semantic_session.set_scope(session_tag="789", user_tag="ghi")
    no_context = semantic_session.get_recent()
    assert no_context == []


def test_semantic_store_and_get_recent(semantic_session):
    context = semantic_session.get_recent()
    assert len(context) == 0

    semantic_session.store(prompt="first prompt", response="first response")
    semantic_session.store(prompt="second prompt", response="second response")
    semantic_session.store(prompt="third prompt", response="third response")
    semantic_session.store(prompt="fourth prompt", response="fourth response")
    semantic_session.add_message(
        {"role": "tool", "content": "tool result", "tool_call_id": "tool id"}
    )
    # test default context history size
    default_context = semantic_session.get_recent()
    assert len(default_context) == 5  # 5 is default

    # test specified context history size
    partial_context = semantic_session.get_recent(top_k=4)
    assert len(partial_context) == 4

    # test larger context history returns full history
    too_large_context = semantic_session.get_recent(top_k=100)
    assert len(too_large_context) == 9

    # test that order is maintained
    full_context = semantic_session.get_recent(top_k=9)
    assert full_context == [
        {"role": "user", "content": "first prompt"},
        {"role": "llm", "content": "first response"},
        {"role": "user", "content": "second prompt"},
        {"role": "llm", "content": "second response"},
        {"role": "user", "content": "third prompt"},
        {"role": "llm", "content": "third response"},
        {"role": "user", "content": "fourth prompt"},
        {"role": "llm", "content": "fourth response"},
        {"role": "tool", "content": "tool result", "tool_call_id": "tool id"},
    ]

    # test that more recent entries are returned
    context = semantic_session.get_recent(top_k=4)
    assert context == [
        {"role": "llm", "content": "third response"},
        {"role": "user", "content": "fourth prompt"},
        {"role": "llm", "content": "fourth response"},
        {"role": "tool", "content": "tool result", "tool_call_id": "tool id"},
    ]

    # test no entries are returned and no error is raised if top_k == 0
    context = semantic_session.get_recent(top_k=0)
    assert context == []

    # test that a ValueError is raised when top_k is invalid
    with pytest.raises(ValueError):
        bad_context = semantic_session.get_recent(top_k=0.5)

    with pytest.raises(ValueError):
        bad_context = semantic_session.get_recent(top_k=-1)

    with pytest.raises(ValueError):
        bad_context = semantic_session.get_recent(top_k=-2.0)

    with pytest.raises(ValueError):
        bad_context = semantic_session.get_recent(top_k=1.3)

    with pytest.raises(ValueError):
        bad_context = semantic_session.get_recent(top_k="3")


def test_semantic_messages_property(semantic_session):
    semantic_session.add_messages(
        [
            {"role": "user", "content": "first prompt"},
            {"role": "llm", "content": "first response"},
            {
                "role": "tool",
                "content": "tool result 1",
                "tool_call_id": "tool call one",
            },
            {
                "role": "tool",
                "content": "tool result 2",
                "tool_call_id": "tool call two",
            },
            {"role": "user", "content": "second prompt"},
            {"role": "llm", "content": "second response"},
            {"role": "user", "content": "third prompt"},
        ]
    )

    assert semantic_session.messages == [
        {"role": "user", "content": "first prompt"},
        {"role": "llm", "content": "first response"},
        {"role": "tool", "content": "tool result 1", "tool_call_id": "tool call one"},
        {"role": "tool", "content": "tool result 2", "tool_call_id": "tool call two"},
        {"role": "user", "content": "second prompt"},
        {"role": "llm", "content": "second response"},
        {"role": "user", "content": "third prompt"},
    ]


def test_semantic_add_and_get_relevant(semantic_session):
    semantic_session.add_message(
        {"role": "system", "content": "discussing common fruits and vegetables"}
    )
    semantic_session.store(
        prompt="list of common fruits",
        response="apples, oranges, bananas, strawberries",
    )
    semantic_session.store(
        prompt="list of common vegetables",
        response="carrots, broccoli, onions, spinach",
    )
    semantic_session.store(
        prompt="winter sports in the olympics",
        response="downhill skiing, ice skating, luge",
    )
    semantic_session.add_message(
        {
            "role": "tool",
            "content": "skiing, skating, luge",
            "tool_call_id": "winter_sports()",
        }
    )

    # test default distance metric
    default_context = semantic_session.get_relevant(
        "set of common fruits like apples and bananas"
    )
    assert len(default_context) == 2
    assert default_context[0] == {"role": "user", "content": "list of common fruits"}
    assert default_context[1] == {
        "role": "llm",
        "content": "apples, oranges, bananas, strawberries",
    }

    # test increasing distance metric broadens results
    semantic_session.set_distance_threshold(0.5)
    default_context = semantic_session.get_relevant("list of fruits and vegetables")
    assert len(default_context) == 5  # 2 pairs of prompt:response, and system

    # test tool calls can also be returned
    context = semantic_session.get_relevant("winter sports like skiing")
    assert context == [
        {
            "role": "user",
            "content": "winter sports in the olympics",
        },
        {
            "role": "tool",
            "content": "skiing, skating, luge",
            "tool_call_id": "winter_sports()",
        },
        {
            "role": "llm",
            "content": "downhill skiing, ice skating, luge",
        },
    ]

    # test that a ValueError is raised when top_k is invalid
    with pytest.raises(ValueError):
        bad_context = semantic_session.get_relevant("test prompt", top_k=-1)

    with pytest.raises(ValueError):
        bad_context = semantic_session.get_relevant("test prompt", top_k=-2.0)

    with pytest.raises(ValueError):
        bad_context = semantic_session.get_relevant("test prompt", top_k=1.3)

    with pytest.raises(ValueError):
        bad_context = semantic_session.get_relevant("test prompt", top_k="3")


def test_semantic_get_raw(semantic_session):
    current_time = int(time.time())
    semantic_session.store("first prompt", "first response")
    semantic_session.store("second prompt", "second response")
    raw = semantic_session.get_recent(raw=True)
    assert len(raw) == 4
    assert raw[0]["content"] == "first prompt"
    assert raw[1]["content"] == "first response"
    assert current_time <= float(raw[0]["timestamp"]) <= time.time()


def test_semantic_drop(semantic_session):
    semantic_session.store("first prompt", "first response")
    semantic_session.store("second prompt", "second response")
    semantic_session.store("third prompt", "third response")
    semantic_session.store("fourth prompt", "fourth response")

    # test drop() with no arguments removes the last element
    semantic_session.drop()
    context = semantic_session.get_recent(top_k=3)
    assert context == [
        {"role": "user", "content": "third prompt"},
        {"role": "llm", "content": "third response"},
        {"role": "user", "content": "fourth prompt"},
    ]

    # test drop(id) removes the specified element
    context = semantic_session.get_recent(top_k=5, raw=True)
    middle_id = context[2]["id_field"]
    semantic_session.drop(middle_id)
    context = semantic_session.get_recent(top_k=4)
    assert context == [
        {"role": "user", "content": "second prompt"},
        {"role": "llm", "content": "second response"},
        {"role": "llm", "content": "third response"},
        {"role": "user", "content": "fourth prompt"},
    ]<|MERGE_RESOLUTION|>--- conflicted
+++ resolved
@@ -30,23 +30,11 @@
     session.delete()
 
 
-# test standard session manager
-<<<<<<< HEAD
-=======
-def test_key_creation(client):
-    # test default key creation
-    session = StandardSessionManager(
-        name="test_app", session_tag="123", user_tag="abc", redis_client=client
-    )
-    assert session.key == "test_app:abc:123"
-
-
->>>>>>> 67eee3de
 def test_specify_redis_client(client):
     session = StandardSessionManager(
         name="test_app", session_tag="abc", user_tag="123", redis_client=client
     )
-    assert isinstance(session._client, type(client))
+    assert isinstance(session._index.client, type(client))
 
 
 def test_specify_redis_url(client):
@@ -56,7 +44,7 @@
         user_tag="123",
         redis_url="redis://localhost:6379",
     )
-    assert isinstance(session._client, type(client))
+    assert isinstance(session._index.client, type(client))
 
 
 def test_standard_bad_connection_info():
