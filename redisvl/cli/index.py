--- conflicted
+++ resolved
@@ -125,12 +125,7 @@
         return index
 
 
-<<<<<<< HEAD
 def _display_in_table(index_info):
-=======
-def _display_in_table(index_info, output_format="rounded_outline"):
-    tabulate = lazy_import("tabulate")
->>>>>>> bbfab82b
 
     print("\n")
     attributes = index_info.get("attributes", [])
