--- conflicted
+++ resolved
@@ -40,18 +40,12 @@
     make_dict,
 )
 from redisvl.types import AsyncRedisClient, SyncRedisClient
-from redisvl.utils.utils import (
-    deprecated_argument,
-    deprecated_function,
-    lazy_import,
-    sync_wrapper,
-)
+from redisvl.utils.utils import deprecated_argument, deprecated_function, sync_wrapper
 
 if TYPE_CHECKING:
     from redis.commands.search.aggregation import AggregateResult
     from redis.commands.search.document import Document
     from redis.commands.search.result import Result
-
     from redisvl.query.query import BaseQuery
 
 from redis import __version__ as redis_version
@@ -294,11 +288,7 @@
 
             from redisvl.query.hybrid import HybridQuery
         except (ImportError, ModuleNotFoundError):
-<<<<<<< HEAD
-            raise NotImplementedError(_HYBRID_SEARCH_ERROR_MESSAGE)
-=======
             raise ImportError(_HYBRID_SEARCH_ERROR_MESSAGE)
->>>>>>> b5ba960c
 
         if not isinstance(query, HybridQuery):
             raise TypeError(f"query must be of type HybridQuery, got {type(query)}")
@@ -1028,11 +1018,7 @@
         except Exception as e:
             raise RedisSearchError(f"Unexpected error while searching: {str(e)}") from e
 
-<<<<<<< HEAD
-    def hybrid_search(self, query: Any, **kwargs) -> List[Dict[str, Any]]:
-=======
     def _hybrid_search(self, query: HybridQuery, **kwargs) -> List[Dict[str, Any]]:
->>>>>>> b5ba960c
         """Perform a hybrid search against the index, combining text and vector search.
 
         Args:
@@ -1052,11 +1038,7 @@
 
         .. code-block:: python
 
-<<<<<<< HEAD
-            from redisvl.query.hybrid import HybridQuery
-=======
             from redisvl.query import HybridQuery
->>>>>>> b5ba960c
 
             hybrid_query = HybridQuery(
                 text="lorem ipsum dolor sit amet",
@@ -1065,22 +1047,14 @@
                 vector_field_name="embedding"
             )
 
-<<<<<<< HEAD
-            results = index.hybrid_search(hybrid_query)
-=======
             results = index.query(hybrid_query)
->>>>>>> b5ba960c
 
         """
         index = self._redis_client.ft(self.schema.index.name)
         self._validate_hybrid_query(query)
 
         if not hasattr(index, "hybrid_search"):
-<<<<<<< HEAD
-            raise NotImplementedError(_HYBRID_SEARCH_ERROR_MESSAGE)
-=======
             raise ImportError(_HYBRID_SEARCH_ERROR_MESSAGE)
->>>>>>> b5ba960c
 
         results = index.hybrid_search(
             query=query.query,
@@ -1919,13 +1893,9 @@
         except Exception as e:
             raise RedisSearchError(f"Unexpected error while searching: {str(e)}") from e
 
-<<<<<<< HEAD
-    async def hybrid_search(self, query: Any, **kwargs) -> List[Dict[str, Any]]:
-=======
     async def _hybrid_search(
         self, query: HybridQuery, **kwargs
     ) -> List[Dict[str, Any]]:
->>>>>>> b5ba960c
         """Perform a hybrid search against the index, combining text and vector search.
 
         Args:
@@ -1941,11 +1911,7 @@
 
         .. code-block:: python
 
-<<<<<<< HEAD
-            from redisvl.query.hybrid import HybridQuery
-=======
             from redisvl.query import HybridQuery
->>>>>>> b5ba960c
 
             hybrid_query = HybridQuery(
                 text="lorem ipsum dolor sit amet",
@@ -1954,11 +1920,7 @@
                 vector_field_name="embedding"
             )
 
-<<<<<<< HEAD
-            results = await async_index.hybrid_search(hybrid_query)
-=======
             results = await async_index.query(hybrid_query)
->>>>>>> b5ba960c
 
         """
         client = await self._get_client()
@@ -1966,11 +1928,7 @@
         self._validate_hybrid_query(query)
 
         if not hasattr(index, "hybrid_search"):
-<<<<<<< HEAD
-            raise NotImplementedError(_HYBRID_SEARCH_ERROR_MESSAGE)
-=======
             raise ImportError(_HYBRID_SEARCH_ERROR_MESSAGE)
->>>>>>> b5ba960c
 
         results = await index.hybrid_search(
             query=query.query,
