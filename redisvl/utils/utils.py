import inspect
import json
import warnings
from contextlib import contextmanager
from enum import Enum
from functools import wraps
from time import time
from typing import Any, Callable, Dict, Optional
from warnings import warn

from pydantic import BaseModel
from ulid import ULID


def create_ulid() -> str:
    """Generate a unique identifier to group related Redis documents."""
    return str(ULID())


def current_timestamp() -> float:
    """Generate a unix epoch timestamp to assign to Redis documents."""
    return time()


def model_to_dict(model: BaseModel) -> Dict[str, Any]:
    """
    Custom serialization function that converts a Pydantic model to a dict,
    serializing Enum fields to their values, and handling nested models and lists.
    """

    def serialize_item(item):
        if isinstance(item, Enum):
            return item.value.lower()
        elif isinstance(item, dict):
            return {key: serialize_item(value) for key, value in item.items()}
        elif isinstance(item, list):
            return [serialize_item(element) for element in item]
        else:
            return item

    serialized_data = model.model_dump(exclude_none=True)
    for key, value in serialized_data.items():
        serialized_data[key] = serialize_item(value)
    return serialized_data


def validate_vector_dims(v1: int, v2: int) -> None:
    """Check the equality of vector dimensions."""
    if v1 != v2:
        raise ValueError(
            "Invalid vector dimensions! " f"Vector has dims defined as {v1}",
            f"Vector field has dims defined as {v2}",
            "Vector dims must be equal in order to perform similarity search.",
        )


def serialize(data: Dict[str, Any]) -> str:
    """Serialize the input into a string."""
    return json.dumps(data)


def deserialize(data: str) -> Dict[str, Any]:
    """Deserialize the input from a string."""
    return json.loads(data)


def deprecated_argument(argument: str, replacement: Optional[str] = None) -> Callable:
    """
    Decorator to warn if a deprecated argument is passed.

    When the wrapped function is called, the decorator will warn if the
    deprecated argument is passed as an argument or keyword argument.

    NOTE: The @deprecated_argument decorator should not fall "outside"
    of the @classmethod decorator, but instead should come between
    it and the method definition. For example:

        class MyClass:
            @classmethod
            @deprecated_argument("old_arg", "new_arg")
            @other_decorator
            def test_method(cls, old_arg=None, new_arg=None):
                pass
    """
    message = f"Argument {argument} is deprecated and will be removed in the next major release."
    if replacement:
        message += f" Use {replacement} instead."

    def decorator(func):
        # Check if the function is a classmethod or staticmethod
        if isinstance(func, (classmethod, staticmethod)):
            underlying = func.__func__

            @wraps(underlying)
            def inner_wrapped(*args, **kwargs):
                if argument in kwargs:
                    warn(message, DeprecationWarning, stacklevel=2)
                else:
                    sig = inspect.signature(underlying)
                    bound_args = sig.bind(*args, **kwargs)
                    if argument in bound_args.arguments:
                        warn(message, DeprecationWarning, stacklevel=2)
                return underlying(*args, **kwargs)

            if isinstance(func, classmethod):
                return classmethod(inner_wrapped)
            else:
                return staticmethod(inner_wrapped)
        else:

            @wraps(func)
            def inner_normal(*args, **kwargs):
                if argument in kwargs:
                    warn(message, DeprecationWarning, stacklevel=2)
                else:
                    sig = inspect.signature(func)
                    bound_args = sig.bind(*args, **kwargs)
                    if argument in bound_args.arguments:
                        warn(message, DeprecationWarning, stacklevel=2)
                return func(*args, **kwargs)

            return inner_normal

    return decorator

<<<<<<< HEAD
    return wrapper


def deprecated_function(name: Optional[str] = None, replacement: Optional[str] = None):
    """
    Decorator to mark a function as deprecated.

    When the wrapped function is called, the decorator will log a deprecation
    warning.
    """

    def decorator(func):
        fn_name = name or func.__name__
        warning_message = (
            f"Function {fn_name} is deprecated and will be "
            "removed in the next major release. "
        )
        if replacement:
            warning_message += replacement

        @wraps(func)
        def wrapper(*args, **kwargs):
            warn(warning_message, category=DeprecationWarning, stacklevel=3)
            return func(*args, **kwargs)

        return wrapper

    return decorator
=======

@contextmanager
def assert_no_warnings():
    """
    Assert that a function does not emit any warnings when called.
    """
    with warnings.catch_warnings():
        warnings.simplefilter("error")
        yield
>>>>>>> 20c69bd1
<|MERGE_RESOLUTION|>--- conflicted
+++ resolved
@@ -13,7 +13,7 @@
 
 
 def create_ulid() -> str:
-    """Generate a unique identifier to group related Redis documents."""
+    """Generate a unique indentifier to group related Redis documents."""
     return str(ULID())
 
 
@@ -55,7 +55,7 @@
 
 
 def serialize(data: Dict[str, Any]) -> str:
-    """Serialize the input into a string."""
+    """Serlize the input into a string."""
     return json.dumps(data)
 
 
@@ -123,8 +123,15 @@
 
     return decorator
 
-<<<<<<< HEAD
-    return wrapper
+
+@contextmanager
+def assert_no_warnings():
+    """
+    Assert that a function does not emit any warnings when called.
+    """
+    with warnings.catch_warnings():
+        warnings.simplefilter("error")
+        yield
 
 
 def deprecated_function(name: Optional[str] = None, replacement: Optional[str] = None):
@@ -151,15 +158,4 @@
 
         return wrapper
 
-    return decorator
-=======
-
-@contextmanager
-def assert_no_warnings():
-    """
-    Assert that a function does not emit any warnings when called.
-    """
-    with warnings.catch_warnings():
-        warnings.simplefilter("error")
-        yield
->>>>>>> 20c69bd1
+    return decorator