import asyncio
import hashlib
import inspect
import json
import logging
import warnings
from contextlib import contextmanager
from enum import Enum
from functools import wraps
from time import time
from typing import Any, Callable, Coroutine, Dict, Optional, Sequence
from warnings import warn

from pydantic import BaseModel
from redis import Redis
from ulid import ULID


def create_ulid() -> str:
    """Generate a unique identifier to group related Redis documents."""
    return str(ULID())


def current_timestamp() -> float:
    """Generate a unix epoch timestamp to assign to Redis documents."""
    return time()


def model_to_dict(model: BaseModel) -> Dict[str, Any]:
    """
    Custom serialization function that converts a Pydantic model to a dict,
    serializing Enum fields to their values, and handling nested models and lists.
    """

    def serialize_item(item):
        if isinstance(item, Enum):
            return item.value.lower()
        elif isinstance(item, dict):
            return {key: serialize_item(value) for key, value in item.items()}
        elif isinstance(item, list):
            return [serialize_item(element) for element in item]
        else:
            return item

    serialized_data = model.model_dump(exclude_none=True)
    for key, value in serialized_data.items():
        serialized_data[key] = serialize_item(value)
    return serialized_data


def validate_vector_dims(v1: int, v2: int) -> None:
    """Check the equality of vector dimensions."""
    if v1 != v2:
        raise ValueError(
            "Invalid vector dimensions! " f"Vector has dims defined as {v1}",
            f"Vector field has dims defined as {v2}",
            "Vector dims must be equal in order to perform similarity search.",
        )


def serialize(data: Any) -> str:
    """Serlize the input into a string."""
    return json.dumps(data)


def deserialize(data: str) -> Any:
    """Deserialize the input from a string."""
    return json.loads(data)


def deprecated_argument(argument: str, replacement: Optional[str] = None) -> Callable:
    """
    Decorator to warn if a deprecated argument is passed.

    When the wrapped function is called, the decorator will warn if the
    deprecated argument is passed as an argument or keyword argument.

    NOTE: The @deprecated_argument decorator should not fall "outside"
    of the @classmethod decorator, but instead should come between
    it and the method definition. For example:

        class MyClass:
            @classmethod
            @deprecated_argument("old_arg", "new_arg")
            @other_decorator
            def test_method(cls, old_arg=None, new_arg=None):
                pass
    """
    message = f"Argument {argument} is deprecated and will be removed in the next major release."
    if replacement:
        message += f" Use {replacement} instead."

    def decorator(func):
        # Check if the function is a classmethod or staticmethod
        if isinstance(func, (classmethod, staticmethod)):
            underlying = func.__func__

            @wraps(underlying)
            def inner_wrapped(*args, **kwargs):
                if argument in kwargs:
                    warn(message, DeprecationWarning, stacklevel=2)
                else:
                    sig = inspect.signature(underlying)
                    bound_args = sig.bind(*args, **kwargs)
                    if argument in bound_args.arguments:
                        warn(message, DeprecationWarning, stacklevel=2)
                return underlying(*args, **kwargs)

            if isinstance(func, classmethod):
                return classmethod(inner_wrapped)
            else:
                return staticmethod(inner_wrapped)
        else:

            @wraps(func)
            def inner_normal(*args, **kwargs):
                if argument in kwargs:
                    warn(message, DeprecationWarning, stacklevel=2)
                else:
                    sig = inspect.signature(func)
                    bound_args = sig.bind(*args, **kwargs)
                    if argument in bound_args.arguments:
                        warn(message, DeprecationWarning, stacklevel=2)
                return func(*args, **kwargs)

            return inner_normal

    return decorator


@contextmanager
def assert_no_warnings():
    """
    Assert that a function does not emit any warnings when called.
    """
    with warnings.catch_warnings():
        warnings.simplefilter("error")
        yield


def deprecated_function(name: Optional[str] = None, replacement: Optional[str] = None):
    """
    Decorator to mark a function as deprecated.

    When the wrapped function is called, the decorator will log a deprecation
    warning.
    """

    def decorator(func):
        fn_name = name or func.__name__
        warning_message = (
            f"Function {fn_name} is deprecated and will be "
            "removed in the next major release. "
        )
        if replacement:
            warning_message += replacement

        @wraps(func)
        def wrapper(*args, **kwargs):
            warn(warning_message, category=DeprecationWarning, stacklevel=3)
            return func(*args, **kwargs)

        return wrapper

    return decorator


def sync_wrapper(fn: Callable[[], Coroutine[Any, Any, Any]]) -> Callable[[], None]:
    def wrapper():
        try:
            loop = asyncio.get_running_loop()
        except RuntimeError:
            loop = None
        try:
            if loop is None or not loop.is_running():
                loop = asyncio.new_event_loop()
                asyncio.set_event_loop(loop)
            task = loop.create_task(fn())
            loop.run_until_complete(task)
        except RuntimeError:
            # This could happen if an object stored an event loop and now
            # that event loop is closed. There's nothing we can do other than
            # advise the user to use explicit cleanup methods.
            #
            # Uses logging module instead of get_logger() to avoid I/O errors
            # if the wrapped function is called as a finalizer.
            logging.info(
                f"Could not run the async function {fn.__name__} because the event loop is closed. "
                "This usually means the object was not properly cleaned up. Please use explicit "
                "cleanup methods (e.g., disconnect(), close()) or use the object as an async "
                "context manager.",
            )
            return

    return wrapper


def norm_cosine_distance(value: float) -> float:
    """
    Normalize a cosine distance to a similarity score between 0 and 1.
    """
    return max((2 - value) / 2, 0)


def denorm_cosine_distance(value: float) -> float:
    """
    Denormalize a similarity score between 0 and 1 to a cosine distance between
    0 and 2.
    """
    return max(2 - 2 * value, 0)


def norm_l2_distance(value: float) -> float:
    """
    Normalize the L2 distance.
    """
    return 1 / (1 + value)


<<<<<<< HEAD
def hashify(content: str, extras: Optional[Dict[str, Any]] = None) -> str:
    """Create a secure hash of some arbitrary input text and optional dictionary."""
    if extras:
        extra_string = " ".join([str(k) + str(v) for k, v in sorted(extras.items())])
        content = content + extra_string
    return hashlib.sha256(content.encode("utf-8")).hexdigest()
=======
def scan_by_pattern(
    redis_client: Redis,
    pattern: str,
) -> Sequence[str]:
    """
    Scan the Redis database for keys matching a specific pattern.

    Args:
        redis (Redis): The Redis client instance.
        pattern (str): The pattern to match keys against.

    Returns:
        List[str]: A dictionary containing the keys and their values.
    """
    from redisvl.redis.utils import convert_bytes

    return convert_bytes(list(redis_client.scan_iter(match=pattern)))
>>>>>>> 184f5216
<|MERGE_RESOLUTION|>--- conflicted
+++ resolved
@@ -217,29 +217,28 @@
     return 1 / (1 + value)
 
 
-<<<<<<< HEAD
+def scan_by_pattern(
+    redis_client: Redis,
+    pattern: str,
+) -> Sequence[str]:
+    """
+    Scan the Redis database for keys matching a specific pattern.
+
+    Args:
+        redis (Redis): The Redis client instance.
+        pattern (str): The pattern to match keys against.
+
+    Returns:
+        List[str]: A dictionary containing the keys and their values.
+    """
+    from redisvl.redis.utils import convert_bytes
+
+    return convert_bytes(list(redis_client.scan_iter(match=pattern)))
+
+
 def hashify(content: str, extras: Optional[Dict[str, Any]] = None) -> str:
     """Create a secure hash of some arbitrary input text and optional dictionary."""
     if extras:
         extra_string = " ".join([str(k) + str(v) for k, v in sorted(extras.items())])
         content = content + extra_string
-    return hashlib.sha256(content.encode("utf-8")).hexdigest()
-=======
-def scan_by_pattern(
-    redis_client: Redis,
-    pattern: str,
-) -> Sequence[str]:
-    """
-    Scan the Redis database for keys matching a specific pattern.
-
-    Args:
-        redis (Redis): The Redis client instance.
-        pattern (str): The pattern to match keys against.
-
-    Returns:
-        List[str]: A dictionary containing the keys and their values.
-    """
-    from redisvl.redis.utils import convert_bytes
-
-    return convert_bytes(list(redis_client.scan_iter(match=pattern)))
->>>>>>> 184f5216
+    return hashlib.sha256(content.encode("utf-8")).hexdigest()