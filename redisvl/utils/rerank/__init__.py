--- conflicted
+++ resolved
@@ -1,15 +1,11 @@
 from redisvl.utils.rerank.base import BaseReranker
 from redisvl.utils.rerank.cohere import CohereReranker
-<<<<<<< HEAD
 from redisvl.utils.rerank.voyageai import VoyageAIReranker
+from redisvl.utils.rerank.hf_cross_encoder import HFCrossEncoderReranker
 
 __all__ = [
     "BaseReranker",
     "CohereReranker",
     "VoyageAIReranker",
-]
-=======
-from redisvl.utils.rerank.hf_cross_encoder import HFCrossEncoderReranker
-
-__all__ = ["BaseReranker", "CohereReranker", "HFCrossEncoderReranker"]
->>>>>>> 934d2691
+    "HFCrossEncoderReranker",
+]