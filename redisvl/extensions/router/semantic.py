--- conflicted
+++ resolved
@@ -18,19 +18,17 @@
     SemanticRouterIndexSchema,
 )
 from redisvl.index import SearchIndex
-<<<<<<< HEAD
-from redisvl.query import VectorRangeQuery
-from redisvl.redis.utils import convert_bytes, make_dict
-from redisvl.utils.log import get_logger
-from redisvl.utils.utils import deprecated_argument, hashify, model_to_dict
-=======
 from redisvl.query import FilterQuery, VectorRangeQuery
 from redisvl.query.filter import Tag
 from redisvl.redis.connection import RedisConnectionFactory
-from redisvl.redis.utils import convert_bytes, hashify, make_dict
+from redisvl.redis.utils import convert_bytes, make_dict
 from redisvl.utils.log import get_logger
-from redisvl.utils.utils import deprecated_argument, model_to_dict, scan_by_pattern
->>>>>>> 184f5216
+from redisvl.utils.utils import (
+    deprecated_argument,
+    hashify,
+    model_to_dict,
+    scan_by_pattern,
+)
 from redisvl.utils.vectorize.base import BaseVectorizer
 from redisvl.utils.vectorize.text.huggingface import HFTextVectorizer
 
