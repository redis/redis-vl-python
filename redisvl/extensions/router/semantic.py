--- conflicted
+++ resolved
@@ -20,18 +20,9 @@
 from redisvl.query import VectorRangeQuery
 from redisvl.redis.utils import convert_bytes, make_dict
 from redisvl.utils.log import get_logger
-<<<<<<< HEAD
 from redisvl.utils.utils import deprecated_argument, hashify, model_to_dict
-from redisvl.utils.vectorize import (
-    BaseVectorizer,
-    HFTextVectorizer,
-    vectorizer_from_dict,
-)
-=======
-from redisvl.utils.utils import deprecated_argument, model_to_dict
 from redisvl.utils.vectorize.base import BaseVectorizer
 from redisvl.utils.vectorize.text.huggingface import HFTextVectorizer
->>>>>>> dca23267
 
 logger = get_logger(__name__)
 
