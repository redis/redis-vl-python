from typing import Any, Dict, List, Optional, Union

from redis import Redis

from redisvl.extensions.constants import (
    CONTENT_FIELD_NAME,
    ID_FIELD_NAME,
    ROLE_FIELD_NAME,
    SESSION_FIELD_NAME,
    SESSION_VECTOR_FIELD_NAME,
    TIMESTAMP_FIELD_NAME,
    TOOL_FIELD_NAME,
)
from redisvl.extensions.session_manager import BaseSessionManager
from redisvl.extensions.session_manager.schema import (
    ChatMessage,
    SemanticSessionIndexSchema,
)
from redisvl.index import SearchIndex
from redisvl.query import FilterQuery, RangeQuery
from redisvl.query.filter import Tag
from redisvl.utils.utils import validate_vector_dims
from redisvl.utils.vectorize import BaseVectorizer, HFTextVectorizer

VECTOR_FIELD_NAME = "vector_field"


class SemanticSessionManager(BaseSessionManager):

    def __init__(
        self,
        name: str,
        session_tag: Optional[str] = None,
        prefix: Optional[str] = None,
        vectorizer: Optional[BaseVectorizer] = None,
        distance_threshold: float = 0.3,
        redis_client: Optional[Redis] = None,
        redis_url: str = "redis://localhost:6379",
        connection_kwargs: Dict[str, Any] = {},
        overwrite: bool = False,
        **kwargs,
    ):
        """Initialize session memory with index

        Session Manager stores the current and previous user text prompts and
        LLM responses to allow for enriching future prompts with session
        context. Session history is stored in individual user or LLM prompts and
        responses.


        Args:
            name (str): The name of the session manager index.
            session_tag (Optional[str]): Tag to be added to entries to link to a specific
                session. Defaults to instance uuid.
            prefix (Optional[str]): Prefix for the keys for this session data.
                Defaults to None and will be replaced with the index name.
            vectorizer (Optional[BaseVectorizer]): The vectorizer used to create embeddings.
            distance_threshold (float): The maximum semantic distance to be
                included in the context. Defaults to 0.3.
            redis_client (Optional[Redis]): A Redis client instance. Defaults to
                None.
            redis_url (str, optional): The redis url. Defaults to redis://localhost:6379.
            connection_kwargs (Dict[str, Any]): The connection arguments
                for the redis client. Defaults to empty {}.
            overwrite (bool): Whether or not to force overwrite the schema for
                the semantic session index. Defaults to false.

        The proposed schema will support a single vector embedding constructed
        from either the prompt or response in a single string.

        """
        super().__init__(name, session_tag)

        prefix = prefix or name

        self._vectorizer = vectorizer or HFTextVectorizer(
            model="sentence-transformers/msmarco-distilbert-cos-v5"
        )

        self.set_distance_threshold(distance_threshold)

        dtype = kwargs.get("dtype", "float32")
        schema = SemanticSessionIndexSchema.from_params(
            name, prefix, self._vectorizer.dims, dtype
        )

        self._index = SearchIndex(schema=schema)

        # handle redis connection
        if redis_client:
            self._index.set_client(redis_client)
        elif redis_url:
            self._index.connect(redis_url=redis_url, **connection_kwargs)

        # Check for existing session index
        if not overwrite and self._index.exists():
            existing_index = SearchIndex.from_existing(
                name, redis_client=self._index.client
            )
            if existing_index.schema != self._index.schema:
                raise ValueError(
                    f"Existing index {name} schema does not match the user provided schema for the semantic session. "
                    "If you wish to overwrite the index schema, set overwrite=True during initialization."
                )
        self._index.create(overwrite=overwrite, drop=False)

        self._default_session_filter = Tag(SESSION_FIELD_NAME) == self._session_tag

    def clear(self) -> None:
        """Clears the chat session history."""
        self._index.clear()

    def delete(self) -> None:
        """Clear all conversation keys and remove the search index."""
        self._index.delete(drop=True)

    def drop(self, id: Optional[str] = None) -> None:
        """Remove a specific exchange from the conversation history.

        Args:
            id (Optional[str]): The id of the session entry to delete.
                If None then the last entry is deleted.
        """
        if id is None:
            id = self.get_recent(top_k=1, raw=True)[0][ID_FIELD_NAME]  # type: ignore

        self._index.client.delete(self._index.key(id))  # type: ignore

    @property
    def messages(self) -> Union[List[str], List[Dict[str, str]]]:
        """Returns the full chat history."""
        # TODO raw or as_text?
        # TODO refactor method to use get_recent and support other session tags
        return_fields = [
            ID_FIELD_NAME,
            SESSION_FIELD_NAME,
            ROLE_FIELD_NAME,
            CONTENT_FIELD_NAME,
            TOOL_FIELD_NAME,
            TIMESTAMP_FIELD_NAME,
        ]

        query = FilterQuery(
            filter_expression=self._default_session_filter,
            return_fields=return_fields,
        )
        query.sort_by(TIMESTAMP_FIELD_NAME, asc=True)
        messages = self._index.query(query)

        return self._format_context(messages, as_text=False)

    def get_relevant(
        self,
        prompt: str,
        as_text: bool = False,
        top_k: int = 5,
        fall_back: bool = False,
        session_tag: Optional[str] = None,
        raw: bool = False,
        distance_threshold: Optional[float] = None,
    ) -> Union[List[str], List[Dict[str, str]]]:
        """Searches the chat history for information semantically related to
        the specified prompt.

        This method uses vector similarity search with a text prompt as input.
        It checks for semantically similar prompts and responses and gets
        the top k most relevant previous prompts or responses to include as
        context to the next LLM call.

        Args:
            prompt (str): The message text to search for in session memory
            as_text (bool): Whether to return the prompts and responses as text
            or as JSON
            top_k (int): The number of previous messages to return. Default is 5.
            session_tag (Optional[str]): Tag to be added to entries to link to a specific
                session. Defaults to instance uuid.
            distance_threshold (Optional[float]): The threshold for semantic
                vector distance.
            fall_back (bool): Whether to drop back to recent conversation history
                if no relevant context is found.
            raw (bool): Whether to return the full Redis hash entry or just the
                message.

        Returns:
            Union[List[str], List[Dict[str,str]]: Either a list of strings, or a
            list of prompts and responses in JSON containing the most relevant.

        Raises ValueError: if top_k is not an integer greater or equal to 0.
        """
        if type(top_k) != int or top_k < 0:
            raise ValueError("top_k must be an integer greater than or equal to -1")
        if top_k == 0:
            return []

        # override distance threshold
        distance_threshold = distance_threshold or self._distance_threshold

        return_fields = [
            SESSION_FIELD_NAME,
            ROLE_FIELD_NAME,
            CONTENT_FIELD_NAME,
            TIMESTAMP_FIELD_NAME,
            TOOL_FIELD_NAME,
        ]

        session_filter = (
            Tag(SESSION_FIELD_NAME) == session_tag
            if session_tag
            else self._default_session_filter
        )

        query = RangeQuery(
            vector=self._vectorizer.embed(prompt),
<<<<<<< HEAD
            vector_field_name=VECTOR_FIELD_NAME,
=======
            vector_field_name=SESSION_VECTOR_FIELD_NAME,
>>>>>>> f808b809
            return_fields=return_fields,
            distance_threshold=distance_threshold,
            num_results=top_k,
            return_score=True,
            filter_expression=session_filter,
            dtype=self._index.schema.fields[VECTOR_FIELD_NAME].attrs.datatype,  # type: ignore[union-attr]
        )
        messages = self._index.query(query)

        # if we don't find semantic matches fallback to returning recent context
        if not messages and fall_back:
            return self.get_recent(as_text=as_text, top_k=top_k, raw=raw)
        if raw:
            return messages
        return self._format_context(messages, as_text)

    def get_recent(
        self,
        top_k: int = 5,
        as_text: bool = False,
        raw: bool = False,
        session_tag: Optional[str] = None,
    ) -> Union[List[str], List[Dict[str, str]]]:
        """Retreive the recent conversation history in sequential order.

        Args:
            top_k (int): The number of previous exchanges to return. Default is 5.
            as_text (bool): Whether to return the conversation as a single string,
                or list of alternating prompts and responses.
            raw (bool): Whether to return the full Redis hash entry or just the
                prompt and response
            session_tag (Optional[str]): Tag to be added to entries to link to a specific
                session. Defaults to instance uuid.

        Returns:
            Union[str, List[str]]: A single string transcription of the session
                or list of strings if as_text is false.

        Raises:
            ValueError: if top_k is not an integer greater than or equal to 0.
        """
        if type(top_k) != int or top_k < 0:
            raise ValueError("top_k must be an integer greater than or equal to 0")

        return_fields = [
            ID_FIELD_NAME,
            SESSION_FIELD_NAME,
            ROLE_FIELD_NAME,
            CONTENT_FIELD_NAME,
            TOOL_FIELD_NAME,
            TIMESTAMP_FIELD_NAME,
        ]

        session_filter = (
            Tag(SESSION_FIELD_NAME) == session_tag
            if session_tag
            else self._default_session_filter
        )

        query = FilterQuery(
            filter_expression=session_filter,
            return_fields=return_fields,
            num_results=top_k,
        )
        query.sort_by(TIMESTAMP_FIELD_NAME, asc=False)
        messages = self._index.query(query)

        if raw:
            return messages[::-1]
        return self._format_context(messages[::-1], as_text)

    @property
    def distance_threshold(self):
        return self._distance_threshold

    def set_distance_threshold(self, threshold):
        self._distance_threshold = threshold

    def store(
        self, prompt: str, response: str, session_tag: Optional[str] = None
    ) -> None:
        """Insert a prompt:response pair into the session memory. A timestamp
        is associated with each message so that they can be later sorted
        in sequential ordering after retrieval.

        Args:
            prompt (str): The user prompt to the LLM.
            response (str): The corresponding LLM response.
            session_tag (Optional[str]): Tag to be added to entries to link to a specific
                session. Defaults to instance uuid.
        """
        self.add_messages(
            [
                {ROLE_FIELD_NAME: "user", CONTENT_FIELD_NAME: prompt},
                {ROLE_FIELD_NAME: "llm", CONTENT_FIELD_NAME: response},
            ],
            session_tag,
        )

    def add_messages(
        self, messages: List[Dict[str, str]], session_tag: Optional[str] = None
    ) -> None:
        """Insert a list of prompts and responses into the session memory.
        A timestamp is associated with each so that they can be later sorted
        in sequential ordering after retrieval.

        Args:
            messages (List[Dict[str, str]]): The list of user prompts and LLM responses.
            session_tag (Optional[str]): Tag to be added to entries to link to a specific
                session. Defaults to instance uuid.
        """
        session_tag = session_tag or self._session_tag
        chat_messages: List[Dict[str, Any]] = []

        for message in messages:
<<<<<<< HEAD

            content_vector = self._vectorizer.embed(message[self.content_field_name])
            validate_vector_dims(
                len(content_vector),
                self._index.schema.fields[VECTOR_FIELD_NAME].attrs.dims,  # type: ignore
=======
            content_vector = self._vectorizer.embed(message[CONTENT_FIELD_NAME])
            validate_vector_dims(
                len(content_vector),
                self._index.schema.fields[SESSION_VECTOR_FIELD_NAME].attrs.dims,  # type: ignore
>>>>>>> f808b809
            )

            chat_message = ChatMessage(
                role=message[ROLE_FIELD_NAME],
                content=message[CONTENT_FIELD_NAME],
                session_tag=session_tag,
                vector_field=content_vector,
                dtype=self._index.schema.fields[VECTOR_FIELD_NAME].attrs.datatype,  # type: ignore[union-attr]
            )

            if TOOL_FIELD_NAME in message:
                chat_message.tool_call_id = message[TOOL_FIELD_NAME]

            chat_messages.append(chat_message.to_dict())

        self._index.load(data=chat_messages, id_field=ID_FIELD_NAME)

    def add_message(
        self, message: Dict[str, str], session_tag: Optional[str] = None
    ) -> None:
        """Insert a single prompt or response into the session memory.
        A timestamp is associated with it so that it can be later sorted
        in sequential ordering after retrieval.

        Args:
            message (Dict[str,str]): The user prompt or LLM response.
            session_tag (Optional[str]): Tag to be added to entries to link to a specific
                session. Defaults to instance uuid.
        """
        self.add_messages([message], session_tag)<|MERGE_RESOLUTION|>--- conflicted
+++ resolved
@@ -211,11 +211,7 @@
 
         query = RangeQuery(
             vector=self._vectorizer.embed(prompt),
-<<<<<<< HEAD
-            vector_field_name=VECTOR_FIELD_NAME,
-=======
             vector_field_name=SESSION_VECTOR_FIELD_NAME,
->>>>>>> f808b809
             return_fields=return_fields,
             distance_threshold=distance_threshold,
             num_results=top_k,
@@ -331,18 +327,10 @@
         chat_messages: List[Dict[str, Any]] = []
 
         for message in messages:
-<<<<<<< HEAD
-
-            content_vector = self._vectorizer.embed(message[self.content_field_name])
-            validate_vector_dims(
-                len(content_vector),
-                self._index.schema.fields[VECTOR_FIELD_NAME].attrs.dims,  # type: ignore
-=======
             content_vector = self._vectorizer.embed(message[CONTENT_FIELD_NAME])
             validate_vector_dims(
                 len(content_vector),
                 self._index.schema.fields[SESSION_VECTOR_FIELD_NAME].attrs.dims,  # type: ignore
->>>>>>> f808b809
             )
 
             chat_message = ChatMessage(
@@ -350,13 +338,12 @@
                 content=message[CONTENT_FIELD_NAME],
                 session_tag=session_tag,
                 vector_field=content_vector,
-                dtype=self._index.schema.fields[VECTOR_FIELD_NAME].attrs.datatype,  # type: ignore[union-attr]
             )
 
             if TOOL_FIELD_NAME in message:
                 chat_message.tool_call_id = message[TOOL_FIELD_NAME]
 
-            chat_messages.append(chat_message.to_dict())
+            chat_messages.append(chat_message.to_dict(dtype=self._index.schema.fields[VECTOR_FIELD_NAME].attrs.datatype))  # type: ignore[union-attr]
 
         self._index.load(data=chat_messages, id_field=ID_FIELD_NAME)
 
