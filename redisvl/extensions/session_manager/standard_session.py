--- conflicted
+++ resolved
@@ -5,7 +5,6 @@
 from redis import Redis
 
 from redisvl.extensions.session_manager import BaseSessionManager
-<<<<<<< HEAD
 from redisvl.index import SearchIndex
 from redisvl.query import FilterQuery
 from redisvl.query.filter import Tag
@@ -28,9 +27,6 @@
                 {"name": "user_tag", "type": "tag"},
             ],
         )
-=======
-from redisvl.redis.connection import RedisConnectionFactory
->>>>>>> 67eee3de
 
 
 class StandardSessionManager(BaseSessionManager):
@@ -74,28 +70,18 @@
         """
         super().__init__(name, session_tag, user_tag)
 
-<<<<<<< HEAD
         prefix = prefix or name
 
         schema = StandardSessionIndexSchema.from_params(name, prefix)
         self._index = SearchIndex(schema=schema)
+
+        # handle redis connection
         if redis_client:
             self._index.set_client(redis_client)
-        else:
-            self._index.connect(redis_url=redis_url)
+        elif redis_url:
+            self._index.connect(redis_url=redis_url, **connection_kwargs)
 
         self._index.create(overwrite=False)
-
-=======
-        # handle redis connection
->>>>>>> 67eee3de
-        if redis_client:
-            self._client = redis_client
-        elif redis_url:
-            self._client = RedisConnectionFactory.get_redis_connection(
-                redis_url, **connection_kwargs
-            )
-            RedisConnectionFactory.validate_sync_redis(self._client)
 
         self.set_scope(session_tag, user_tag)
 
@@ -104,11 +90,7 @@
         session_tag: Optional[str] = None,
         user_tag: Optional[str] = None,
     ) -> None:
-<<<<<<< HEAD
-        """Set the tag filter to apply to querries based on the desired scope.
-=======
         """Set the filter to apply to queries based on the desired scope.
->>>>>>> 67eee3de
 
         This new scope persists until another call to set_scope is made, or if
         scope specified in calls to get_recent or get_relevant.
