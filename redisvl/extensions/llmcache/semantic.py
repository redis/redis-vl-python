--- conflicted
+++ resolved
@@ -25,23 +25,10 @@
 from redisvl.utils.utils import current_timestamp, serialize, validate_vector_dims
 from redisvl.utils.vectorize import BaseVectorizer, HFTextVectorizer
 
-VECTOR_FIELD_NAME = "prompt_vector"
-
 
 class SemanticCache(BaseLLMCache):
     """Semantic Cache for Large Language Models."""
 
-<<<<<<< HEAD
-    redis_key_field_name: str = "key"
-    entry_id_field_name: str = "entry_id"
-    prompt_field_name: str = "prompt"
-    response_field_name: str = "response"
-    inserted_at_field_name: str = "inserted_at"
-    updated_at_field_name: str = "updated_at"
-    metadata_field_name: str = "metadata"
-
-=======
->>>>>>> f808b809
     _index: SearchIndex
     _aindex: Optional[AsyncSearchIndex] = None
 
@@ -150,14 +137,10 @@
 
         validate_vector_dims(
             vectorizer.dims,
-<<<<<<< HEAD
-            self._index.schema.fields[VECTOR_FIELD_NAME].attrs.dims,  # type: ignore
-=======
             self._index.schema.fields[CACHE_VECTOR_FIELD_NAME].attrs.dims,  # type: ignore
->>>>>>> f808b809
         )
         self._vectorizer = vectorizer
-        self._dtype = self.index.schema.fields[VECTOR_FIELD_NAME].attrs.datatype  # type: ignore[union-attr]
+        self._dtype = self.index.schema.fields[CACHE_VECTOR_FIELD_NAME].attrs.datatype  # type: ignore[union-attr]
 
     def _modify_schema(
         self,
@@ -320,11 +303,7 @@
     def _check_vector_dims(self, vector: List[float]):
         """Checks the size of the provided vector and raises an error if it
         doesn't match the search index vector dimensions."""
-<<<<<<< HEAD
-        schema_vector_dims = self._index.schema.fields[VECTOR_FIELD_NAME].attrs.dims  # type: ignore
-=======
         schema_vector_dims = self._index.schema.fields[CACHE_VECTOR_FIELD_NAME].attrs.dims  # type: ignore
->>>>>>> f808b809
         validate_vector_dims(len(vector), schema_vector_dims)
 
     def check(
@@ -387,11 +366,7 @@
 
         query = RangeQuery(
             vector=vector,
-<<<<<<< HEAD
-            vector_field_name=VECTOR_FIELD_NAME,
-=======
             vector_field_name=CACHE_VECTOR_FIELD_NAME,
->>>>>>> f808b809
             return_fields=self.return_fields,
             distance_threshold=distance_threshold,
             num_results=num_results,
@@ -473,11 +448,7 @@
 
         query = RangeQuery(
             vector=vector,
-<<<<<<< HEAD
-            vector_field_name=VECTOR_FIELD_NAME,
-=======
             vector_field_name=CACHE_VECTOR_FIELD_NAME,
->>>>>>> f808b809
             return_fields=self.return_fields,
             distance_threshold=distance_threshold,
             num_results=num_results,
