--- conflicted
+++ resolved
@@ -4,70 +4,7 @@
 This module is kept for backward compatibility. Please use `redisvl.extensions.cache.llm.schema` instead.
 """
 
-<<<<<<< HEAD
-from redisvl.extensions.constants import (
-    CACHE_VECTOR_FIELD_NAME,
-    INSERTED_AT_FIELD_NAME,
-    PROMPT_FIELD_NAME,
-    RESPONSE_FIELD_NAME,
-    UPDATED_AT_FIELD_NAME,
-)
-from redisvl.redis.utils import array_to_buffer
-from redisvl.schema import IndexSchema
-from redisvl.utils.utils import current_timestamp, deserialize, hashify, serialize
-
-
-class CacheEntry(BaseModel):
-    """A single cache entry in Redis"""
-
-    entry_id: Optional[str] = Field(default=None)
-    """Cache entry identifier"""
-    prompt: str
-    """Input prompt or question cached in Redis"""
-    response: str
-    """Response or answer to the question, cached in Redis"""
-    prompt_vector: List[float]
-    """Text embedding representation of the prompt"""
-    inserted_at: float = Field(default_factory=current_timestamp)
-    """Timestamp of when the entry was added to the cache"""
-    updated_at: float = Field(default_factory=current_timestamp)
-    """Timestamp of when the entry was updated in the cache"""
-    metadata: Optional[Dict[str, Any]] = Field(default=None)
-    """Optional metadata stored on the cache entry"""
-    filters: Optional[Dict[str, Any]] = Field(default=None)
-    """Optional filter data stored on the cache entry for customizing retrieval"""
-
-    @model_validator(mode="before")
-    @classmethod
-    def generate_id(cls, values):
-        # Ensure entry_id is set
-        if not values.get("entry_id"):
-            values["entry_id"] = hashify(values["prompt"], values.get("filters"))
-        return values
-
-    @field_validator("metadata")
-    @classmethod
-    def non_empty_metadata(cls, v):
-        if v is not None and not isinstance(v, dict):
-            raise TypeError("Metadata must be a dictionary.")
-        return v
-
-    def to_dict(self, dtype: str) -> Dict:
-        data = self.model_dump(exclude_none=True)
-        data["prompt_vector"] = array_to_buffer(self.prompt_vector, dtype)
-        if self.metadata is not None:
-            data["metadata"] = serialize(self.metadata)
-        if self.filters is not None:
-            data.update(self.filters)
-            del data["filters"]
-        return data
-
-
-class CacheHit(BaseModel):
-    """A cache hit based on some input query"""
-=======
 import warnings
->>>>>>> dca23267
 
 from redisvl.extensions.cache.llm.schema import (
     CacheEntry,
