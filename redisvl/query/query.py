--- conflicted
+++ resolved
@@ -1,11 +1,6 @@
 from typing import Any, Dict, List, Optional, Union
 
-<<<<<<< HEAD
-from redis.commands.search.query import Query
-=======
-import numpy as np
 from redis.commands.search.query import Query as RedisQuery
->>>>>>> 951d6301
 
 from redisvl.query.filter import FilterExpression
 from redisvl.redis.utils import array_to_buffer
@@ -172,39 +167,10 @@
         return str(self._filter_expression)
 
 
-<<<<<<< HEAD
-class BaseVectorQuery(BaseQuery):
-    DISTANCE_ID = "vector_distance"
-    VECTOR_PARAM = "vector"
-
-    def __init__(
-        self,
-        vector: Union[List[float], bytes],
-        vector_field_name: str,
-        return_fields: Optional[List[str]] = None,
-        filter_expression: Optional[FilterExpression] = None,
-        dtype: str = "float32",
-        num_results: int = 10,
-        return_score: bool = True,
-        dialect: int = 2,
-        sort_by: Optional[str] = None,
-        in_order: bool = False,
-    ):
-        super().__init__(return_fields, num_results, dialect, sort_by, in_order)
-        self.set_filter(filter_expression)
-        self._vector = vector
-        self._field = vector_field_name
-        self._dtype = dtype
-=======
 class BaseVectorQuery:
-    DTYPES: Dict[str, Any] = {
-        "float32": np.float32,
-        "float64": np.float64,
-    }
     DISTANCE_ID: str = "vector_distance"
     VECTOR_PARAM: str = "vector"
 
->>>>>>> 951d6301
 
 class VectorQuery(BaseVectorQuery, BaseQuery):
     def __init__(
@@ -293,11 +259,7 @@
         if isinstance(self._vector, bytes):
             vector = self._vector
         else:
-<<<<<<< HEAD
-            vector_param = array_to_buffer(self._vector, dtype=self._dtype)
-=======
-            vector = array_to_buffer(self._vector, dtype=self.DTYPES[self._dtype])
->>>>>>> 951d6301
+            vector= array_to_buffer(self._vector, dtype=self._dtype)
 
         return {self.VECTOR_PARAM: vector}
 
