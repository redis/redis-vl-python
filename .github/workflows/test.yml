--- conflicted
+++ resolved
@@ -8,8 +8,8 @@
       - main
 
   schedule:
-    - cron: "0 2 * * *"  # 2 AM UTC nightly
-  
+    - cron: "0 2 * * *" # 2 AM UTC nightly
+
   workflow_dispatch:
 
 env:
@@ -86,9 +86,9 @@
     strategy:
       fail-fast: false
       matrix:
-        python-version: ['3.10', '3.11', 3.12, 3.13]
-        connection: ['hiredis', 'plain']
-        redis-version: ['6.2.6-v9', 'latest', '8.0-M03']
+        python-version: ["3.10", "3.11", 3.12, 3.13]
+        connection: ["hiredis", "plain"]
+        redis-version: ["6.2.6-v9", "latest", "8.0-M03"]
 
     steps:
       - name: Check out repository
@@ -175,15 +175,12 @@
           AWS_SECRET_ACCESS_KEY: ${{ secrets.AWS_SECRET_ACCESS_KEY }}
         run: |
           docker run -d --name redis -p 6379:6379 redis/redis-stack-server:latest
-<<<<<<< HEAD
+          make test-notebooks
           if [[ "${{ matrix.python-version }}" > "3.9" ]]; then
             make test-notebooks
           else
             poetry run test-notebooks --ignore ./docs/user_guide/09_threshold_optimization.ipynb
           fi
-=======
-          make test-notebooks
->>>>>>> 161a2876
 
   docs:
     runs-on: ubuntu-latest
