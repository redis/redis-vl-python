--- conflicted
+++ resolved
@@ -134,30 +134,12 @@
         with:
           credentials_json: ${{ secrets.GOOGLE_CREDENTIALS }}
 
-      - name: Set HuggingFace token
-        run: |
-          mkdir -p ~/.huggingface
-          echo '{"token":"${{ secrets.HF_TOKEN }}"}' > ~/.huggingface/token 
-
       - name: Run tests
         if: matrix.connection == 'plain' && matrix.redis-version == 'latest'
         env:
           HF_HOME: ${{ github.workspace }}/hf_cache
           GCP_LOCATION: ${{ secrets.GCP_LOCATION }}
           GCP_PROJECT_ID: ${{ secrets.GCP_PROJECT_ID }}
-<<<<<<< HEAD
-=======
-          COHERE_API_KEY: ${{ secrets.COHERE_API_KEY }}
-          MISTRAL_API_KEY: ${{ secrets.MISTRAL_API_KEY }}
-          VOYAGE_API_KEY: ${{ secrets.VOYAGE_API_KEY }}
-          AZURE_OPENAI_API_KEY: ${{ secrets.AZURE_OPENAI_API_KEY }}
-          AZURE_OPENAI_ENDPOINT: ${{ secrets.AZURE_OPENAI_ENDPOINT }}
-          AZURE_OPENAI_DEPLOYMENT_NAME: ${{ secrets.AZURE_OPENAI_DEPLOYMENT_NAME }}
-          OPENAI_API_VERSION: ${{ secrets.OPENAI_API_VERSION }}
-          AWS_ACCESS_KEY_ID: ${{ secrets.AWS_ACCESS_KEY_ID }}
-          AWS_SECRET_ACCESS_KEY: ${{ secrets.AWS_SECRET_ACCESS_KEY }}
-          HF_TOKEN: ${{ secrets.HF_TOKEN }}
->>>>>>> af7871ce
         run: |
           make test
 
